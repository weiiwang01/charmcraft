# Copyright 2023 Canonical Ltd.
#
# Licensed under the Apache License, Version 2.0 (the "License");
# you may not use this file except in compliance with the License.
# You may obtain a copy of the License at
#
# http://www.apache.org/licenses/LICENSE-2.0
#
# Unless required by applicable law or agreed to in writing, software
# distributed under the License is distributed on an "AS IS" BASIS,
# WITHOUT WARRANTIES OR CONDITIONS OF ANY KIND, either express or implied.
# See the License for the specific language governing permissions and
# limitations under the License.
#
# For further info, check https://github.com/canonical/charmcraft

import pytest
from pyfakefs.fake_filesystem import FakeFilesystem

from charmcraft import parts

MINIMAL_STRICT_CHARM = {
    "source": ".",
    "plugin": "charm",
    "charm-strict-dependencies": True,
}


@pytest.mark.parametrize(
    ("part_config", "expected"),
    [
        ({}, {}),
        (
            {"charm-requirements": ["requirements.txt"]},
            {"charm-requirements": ["requirements.txt"]},
        ),
        (
            {"charm-requirements": ["requirements.txt"], "charm-binary-python-packages": ["ops"]},
            {"charm-requirements": ["requirements.txt"], "charm-binary-python-packages": ["ops"]},
        ),
    ],
)
def test_partconfig_strict_dependencies_success(fs: FakeFilesystem, part_config, expected):
    """Test various success scenarios for a charm part with strict dependencies."""
    for file in part_config.get("charm-requirements", ["requirements.txt"]):
        fs.create_file(file, contents="ops~=2.5")

    part_config.update(MINIMAL_STRICT_CHARM)
    real_expected = MINIMAL_STRICT_CHARM.copy()
    real_expected.update(expected)

    actual = parts.process_part_config(part_config)

    assert actual == real_expected


@pytest.mark.parametrize(
    ("part_config", "message"),
    [
        (
            {"charm-requirements": ["req.txt"], "charm-python-packages": ["ops"]},
            "Value error, 'charm-python-packages' must not be set if 'charm-strict-dependencies' is enabled",
        ),
<<<<<<< HEAD
        (
            {"charm-requirements": ["req.txt"], "charm-binary-python-packages": ["not-here"]},
            "Value error, all dependencies must be specified in requirements files for strict dependencies.",
        ),
        (
            {"charm-requirements": ["req.txt"], "charm-binary-python-packages": ["ops>=2.6"]},
            "Value error, 'charm-binary-python-packages' may contain only package names allowed to be "
            "installed from binary if 'charm-strict-dependencies' is enabled. Invalid "
            "package names: ['ops>=2.6']",
        ),
        ({}, "Value error, 'charm-strict-dependencies' requires at least one requirements file."),
=======
        ({}, "'charm-strict-dependencies' requires at least one requirements file."),
>>>>>>> 0d3b2713
    ],
)
def test_partconfig_strict_dependencies_failure(fs: FakeFilesystem, part_config, message):
    """Test failure scenarios for a charm part with strict dependencies."""
    for file in part_config.get("charm-requirements", []):
        fs.create_file(file, contents="ops==2.5.1\n")

    part_config.update(MINIMAL_STRICT_CHARM)

    with pytest.raises(Exception) as exc_info:
        parts.process_part_config(part_config)

    assert message in {e["msg"] for e in exc_info.value.errors()}<|MERGE_RESOLUTION|>--- conflicted
+++ resolved
@@ -61,21 +61,7 @@
             {"charm-requirements": ["req.txt"], "charm-python-packages": ["ops"]},
             "Value error, 'charm-python-packages' must not be set if 'charm-strict-dependencies' is enabled",
         ),
-<<<<<<< HEAD
-        (
-            {"charm-requirements": ["req.txt"], "charm-binary-python-packages": ["not-here"]},
-            "Value error, all dependencies must be specified in requirements files for strict dependencies.",
-        ),
-        (
-            {"charm-requirements": ["req.txt"], "charm-binary-python-packages": ["ops>=2.6"]},
-            "Value error, 'charm-binary-python-packages' may contain only package names allowed to be "
-            "installed from binary if 'charm-strict-dependencies' is enabled. Invalid "
-            "package names: ['ops>=2.6']",
-        ),
         ({}, "Value error, 'charm-strict-dependencies' requires at least one requirements file."),
-=======
-        ({}, "'charm-strict-dependencies' requires at least one requirements file."),
->>>>>>> 0d3b2713
     ],
 )
 def test_partconfig_strict_dependencies_failure(fs: FakeFilesystem, part_config, message):
