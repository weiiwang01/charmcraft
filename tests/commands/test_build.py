# Copyright 2020-2021 Canonical Ltd.
#
# Licensed under the Apache License, Version 2.0 (the "License");
# you may not use this file except in compliance with the License.
# You may obtain a copy of the License at
#
# http://www.apache.org/licenses/LICENSE-2.0
#
# Unless required by applicable law or agreed to in writing, software
# distributed under the License is distributed on an "AS IS" BASIS,
# WITHOUT WARRANTIES OR CONDITIONS OF ANY KIND, either express or implied.
# See the License for the specific language governing permissions and
# limitations under the License.
#
# For further info, check https://github.com/canonical/charmcraft

import logging
import os
import pathlib
import re
import subprocess
import sys
import zipfile
from collections import namedtuple
from textwrap import dedent
from typing import List
from unittest.mock import call, patch

import pytest
import yaml

from charmcraft import charm_builder, linters
from charmcraft.bases import get_host_as_base
from charmcraft.cmdbase import CommandError
from charmcraft.commands.build import (
    BUILD_DIRNAME,
    DISPATCH_CONTENT,
    Builder,
    Validator,
    format_charm_file_name,
    polite_exec,
    relativise,
)
from charmcraft.config import Base, BasesConfiguration, load
from charmcraft.logsetup import message_handler
from charmcraft.metadata import CHARM_METADATA


@pytest.fixture
def basic_project(tmp_path):
    """Create a basic Charmcraft project."""
    build_dir = tmp_path / BUILD_DIRNAME
    build_dir.mkdir()

    # the metadata
    metadata_data = {
        "name": "name-from-metadata",
        "summary": "test-summ",
        "description": "text",
    }
    metadata_file = tmp_path / "metadata.yaml"
    metadata_raw = yaml.dump(metadata_data).encode("ascii")
    metadata_file.write_bytes(metadata_raw)

    # a lib dir
    lib_dir = tmp_path / "lib"
    lib_dir.mkdir()
    ops_lib_dir = lib_dir / "ops"
    ops_lib_dir.mkdir()
    ops_stuff = ops_lib_dir / "stuff.txt"
    ops_stuff.write_bytes(b"ops stuff")

    # simple source code
    src_dir = tmp_path / "src"
    src_dir.mkdir()
    charm_script = src_dir / "charm.py"
    charm_script.write_bytes(b"all the magic")

    yield tmp_path


@pytest.fixture
def basic_project_builder(basic_project):
    def _basic_project_builder(bases_configs: List[BasesConfiguration]):
        charmcraft_file = basic_project / "charmcraft.yaml"
        with charmcraft_file.open("w") as f:
            print("type: charm", file=f)
            print("bases:", file=f)
            for bases_config in bases_configs:
                print("- build-on:", file=f)
                for base in bases_config.build_on:
                    print(f"  - name: {base.name!r}", file=f)
                    print(f"    channel: {base.channel!r}", file=f)
                    print(f"    architectures: {base.architectures!r}", file=f)

                print("  run-on:", file=f)
                for base in bases_config.run_on:
                    print(f"  - name: {base.name!r}", file=f)
                    print(f"    channel: {base.channel!r}", file=f)
                    print(f"    architectures: {base.architectures!r}", file=f)

        config = load(basic_project)
        return Builder(
            {
                "from": basic_project,
                "entrypoint": basic_project / "src" / "charm.py",
                "requirement": [],
                "force": False,
            },
            config,
        )

    return _basic_project_builder


@pytest.fixture
def mock_capture_logs_from_instance():
    with patch("charmcraft.commands.build.capture_logs_from_instance") as mock_capture:
        yield mock_capture


@pytest.fixture(autouse=True)
def mock_ensure_provider_is_available():
    with patch("charmcraft.commands.build.ensure_provider_is_available") as mock_ensure:
        yield mock_ensure


# --- Validator tests


def test_validator_process_simple(config):
    """Process the present options and store the result."""

    class TestValidator(Validator):
        _options = ["foo", "bar"]

        def validate_foo(self, arg):
            assert arg == 35
            return 70

        def validate_bar(self, arg):
            assert arg == 45
            return 80

    test_args = namedtuple("T", "foo bar")(35, 45)
    validator = TestValidator(config)
    result = validator.process(test_args)
    assert result == dict(foo=70, bar=80)


def test_validator_process_notpresent(config):
    """Process an option after not finding the value."""

    class TestValidator(Validator):
        _options = ["foo"]

        def validate_foo(self, arg):
            assert arg is None
            return 70

    test_args = namedtuple("T", "bar")(35)
    validator = TestValidator(config)
    result = validator.process(test_args)
    assert result == dict(foo=70)


def test_validator_from_simple(tmp_path, config):
    """'from' param: simple validation and setting in Validation."""
    validator = Validator(config)
    resp = validator.validate_from(tmp_path)
    assert resp == tmp_path
    assert validator.basedir == tmp_path


def test_validator_from_default(config):
    """'from' param: default value."""
    validator = Validator(config)
    resp = validator.validate_from(None)
    assert resp == pathlib.Path(".").absolute()


def test_validator_from_absolutized(tmp_path, monkeypatch, config):
    """'from' param: check it's made absolute."""
    # change dir to the temp one, where we will have the 'dir1/dir2' tree
    dir1 = tmp_path / "dir1"
    dir1.mkdir()
    dir2 = dir1 / "dir2"
    dir2.mkdir()
    monkeypatch.chdir(tmp_path)

    validator = Validator(config)
    resp = validator.validate_from(pathlib.Path("dir1/dir2"))
    assert resp == dir2


def test_validator_from_expanded(config):
    """'from' param: expands the user-home prefix."""
    validator = Validator(config)
    resp = validator.validate_from(pathlib.Path("~"))
    assert resp == pathlib.Path.home()


def test_validator_from_exist(config):
    """'from' param: checks that the directory exists."""
    validator = Validator(config)
    expected_msg = "Charm directory was not found: '/not_really_there'"
    with pytest.raises(CommandError, match=expected_msg):
        validator.validate_from(pathlib.Path("/not_really_there"))


def test_validator_from_isdir(tmp_path, config):
    """'from' param: checks that the directory is really that."""
    testfile = tmp_path / "testfile"
    testfile.touch()

    validator = Validator(config)
    expected_msg = "Charm directory is not really a directory: '{}'".format(testfile)
    with pytest.raises(CommandError, match=expected_msg):
        validator.validate_from(testfile)


@pytest.mark.parametrize("bases_indices", [[-1], [0, -1], [0, 1, -1]])
def test_validator_bases_index_invalid(bases_indices, config):
    """'entrypoint' param: checks that the file exists."""
    config.set(
        bases=[
            BasesConfiguration(
                **{"build-on": [get_host_as_base()], "run-on": [get_host_as_base()]}
            ),
            BasesConfiguration(
                **{"build-on": [get_host_as_base()], "run-on": [get_host_as_base()]}
            ),
        ]
    )
    validator = Validator(config)
    expected_msg = re.escape("Bases index '-1' is invalid (must be >= 0).")
    with pytest.raises(CommandError, match=expected_msg):
        validator.validate_bases_indices(bases_indices)


def test_validator_entrypoint_simple(tmp_path, config):
    """'entrypoint' param: simple validation."""
    testfile = tmp_path / "testfile"
    testfile.touch(mode=0o777)

    validator = Validator(config)
    validator.basedir = tmp_path
    resp = validator.validate_entrypoint(testfile)
    assert resp == testfile


def test_validator_entrypoint_default(tmp_path, config):
    """'entrypoint' param: default value."""
    default_entrypoint = tmp_path / "src" / "charm.py"
    default_entrypoint.parent.mkdir()
    default_entrypoint.touch(mode=0o777)

    validator = Validator(config)
    validator.basedir = tmp_path
    resp = validator.validate_entrypoint(None)
    assert resp == default_entrypoint


def test_validator_entrypoint_absolutized(tmp_path, monkeypatch, config):
    """'entrypoint' param: check it's made absolute."""
    # change dir to the temp one, where we will have the 'dirX/file.py' stuff
    dirx = tmp_path / "dirX"
    dirx.mkdir()
    testfile = dirx / "file.py"
    testfile.touch(mode=0o777)
    monkeypatch.chdir(tmp_path)

    validator = Validator(config)
    validator.basedir = tmp_path
    resp = validator.validate_entrypoint(pathlib.Path("dirX/file.py"))
    assert resp == testfile


def test_validator_entrypoint_expanded(tmp_path, config):
    """'entrypoint' param: expands the user-home prefix."""
    fake_home = tmp_path / "homedir"
    fake_home.mkdir()

    testfile = fake_home / "testfile"
    testfile.touch(mode=0o777)

    validator = Validator(config)
    validator.basedir = tmp_path

    with patch.dict(os.environ, {"HOME": str(fake_home)}):
        resp = validator.validate_entrypoint(pathlib.Path("~/testfile"))
    assert resp == testfile


def test_validator_entrypoint_exist(config):
    """'entrypoint' param: checks that the file exists."""
    validator = Validator(config)
    expected_msg = "Charm entry point was not found: '/not_really_there.py'"
    with pytest.raises(CommandError, match=expected_msg):
        validator.validate_entrypoint(pathlib.Path("/not_really_there.py"))


def test_validator_entrypoint_inside_project(tmp_path, config):
    """'entrypoint' param: checks that it's part of the project."""
    project_dir = tmp_path / "test-project"
    testfile = tmp_path / "testfile"
    testfile.touch(mode=0o777)

    validator = Validator(config)
    validator.basedir = project_dir

    expected_msg = "Charm entry point must be inside the project: '{}'".format(testfile)
    with pytest.raises(CommandError, match=expected_msg):
        validator.validate_entrypoint(testfile)


def test_validator_entrypoint_exec(tmp_path, config):
    """'entrypoint' param: checks that the file is executable."""
    testfile = tmp_path / "testfile"
    testfile.touch(mode=0o444)

    validator = Validator(config)
    validator.basedir = tmp_path
    expected_msg = "Charm entry point must be executable: '{}'".format(testfile)
    with pytest.raises(CommandError, match=expected_msg):
        validator.validate_entrypoint(testfile)


def test_validator_requirement_simple(tmp_path, config):
    """'requirement' param: simple validation."""
    testfile = tmp_path / "testfile"
    testfile.touch()

    validator = Validator(config)
    resp = validator.validate_requirement([testfile])
    assert resp == [testfile]


def test_validator_requirement_multiple(tmp_path, config):
    """'requirement' param: multiple files."""
    testfile1 = tmp_path / "testfile1"
    testfile1.touch()
    testfile2 = tmp_path / "testfile2"
    testfile2.touch()

    validator = Validator(config)
    resp = validator.validate_requirement([testfile1, testfile2])
    assert resp == [testfile1, testfile2]


def test_validator_requirement_default_present_ok(tmp_path, config):
    """'requirement' param: default value when a requirements.txt is there and readable."""
    default_requirement = tmp_path / "requirements.txt"
    default_requirement.touch()

    validator = Validator(config)
    validator.basedir = tmp_path
    resp = validator.validate_requirement(None)
    assert resp == [default_requirement]


def test_validator_requirement_default_present_not_readable(tmp_path, config):
    """'requirement' param: default value when a requirements.txt is there but not readable."""
    default_requirement = tmp_path / "requirements.txt"
    default_requirement.touch(0o230)

    validator = Validator(config)
    validator.basedir = tmp_path
    resp = validator.validate_requirement(None)
    assert resp == []


def test_validator_requirement_default_missing(tmp_path, config):
    """'requirement' param: default value when no requirements.txt is there."""
    validator = Validator(config)
    validator.basedir = tmp_path
    resp = validator.validate_requirement(None)
    assert resp == []


def test_validator_requirement_absolutized(tmp_path, monkeypatch, config):
    """'requirement' param: check it's made absolute."""
    # change dir to the temp one, where we will have the reqs file
    testfile = tmp_path / "reqs.txt"
    testfile.touch()
    monkeypatch.chdir(tmp_path)

    validator = Validator(config)
    resp = validator.validate_requirement([pathlib.Path("reqs.txt")])
    assert resp == [testfile]


def test_validator_requirement_expanded(tmp_path, config):
    """'requirement' param: expands the user-home prefix."""
    fake_home = tmp_path / "homedir"
    fake_home.mkdir()

    requirement = fake_home / "requirements.txt"
    requirement.touch(0o230)

    validator = Validator(config)

    with patch.dict(os.environ, {"HOME": str(fake_home)}):
        resp = validator.validate_requirement([pathlib.Path("~/requirements.txt")])
    assert resp == [requirement]


def test_validator_requirement_exist(config):
    """'requirement' param: checks that the file exists."""
    validator = Validator(config)
    expected_msg = "the requirements file was not found: '/not_really_there.txt'"
    with pytest.raises(CommandError, match=expected_msg):
        validator.validate_requirement([pathlib.Path("/not_really_there.txt")])


@pytest.mark.parametrize(
    "inp_value,out_value",
    [
        (None, False),
        (False, False),
        (True, True),
    ],
)
def test_validator_force(config, inp_value, out_value):
    """'entrypoint' param: checks that the file exists."""
    validator = Validator(config)
    result = validator.validate_force(inp_value)
    assert result == out_value


# --- Polite Executor tests


def test_politeexec_base(caplog):
    """Basic execution."""
    caplog.set_level(logging.ERROR, logger="charmcraft")

    cmd = ["echo", "HELO"]
    retcode = polite_exec(cmd)
    assert retcode == 0
    assert not caplog.records


def test_politeexec_stdout_logged(caplog):
    """The standard output is logged in debug."""
    caplog.set_level(logging.DEBUG, logger="charmcraft")

    cmd = ["echo", "HELO"]
    polite_exec(cmd)
    expected = [
        "Running external command ['echo', 'HELO']",
        ":: HELO",
    ]
    assert expected == [rec.message for rec in caplog.records]


def test_politeexec_stderr_logged(caplog):
    """The standard error is logged in debug."""
    caplog.set_level(logging.DEBUG, logger="charmcraft")

    cmd = [sys.executable, "-c", "import sys; print('weird, huh?', file=sys.stderr)"]
    polite_exec(cmd)
    expected = [
        "Running external command " + str(cmd),
        ":: weird, huh?",
    ]
    assert expected == [rec.message for rec in caplog.records]


def test_politeexec_failed(caplog):
    """It's logged in error if cmd fails."""
    caplog.set_level(logging.ERROR, logger="charmcraft")

    cmd = [sys.executable, "-c", "exit(3)"]
    retcode = polite_exec(cmd)
    assert retcode == 3
    expected_msg = "Executing {} failed with return code 3".format(cmd)
    assert any(expected_msg in rec.message for rec in caplog.records)


def test_politeexec_crashed(caplog, tmp_path):
    """It's logged in error if cmd fails."""
    caplog.set_level(logging.ERROR, logger="charmcraft")
    nonexistent = tmp_path / "whatever"

    cmd = [str(nonexistent)]
    retcode = polite_exec(cmd)
    assert retcode == 1
    expected_msg = "Executing {} crashed with FileNotFoundError".format(cmd)
    assert any(expected_msg in rec.message for rec in caplog.records)


# --- (real) build tests


def test_build_basic_complete_structure(basic_project, caplog, monkeypatch, config):
    """Integration test: a simple structure with custom lib and normal src dir."""
    caplog.set_level(logging.WARNING, logger="charmcraft")
    host_base = get_host_as_base()
    host_arch = host_base.architectures[0]
    monkeypatch.chdir(basic_project)  # so the zip file is left in the temp dir
    builder = Builder(
        {
            "from": basic_project,
            "entrypoint": basic_project / "src" / "charm.py",
            "requirement": [],
            "force": False,
        },
        config,
    )

    # save original metadata and verify later
    metadata_file = basic_project / "metadata.yaml"
    metadata_raw = metadata_file.read_bytes()

    monkeypatch.setenv("CHARMCRAFT_MANAGED_MODE", "1")
    with patch(
        "charmcraft.commands.build.check_if_base_matches_host",
        return_value=(True, None),
    ):
        zipnames = builder.run()

    assert zipnames == [f"name-from-metadata_ubuntu-20.04-{host_arch}.charm"]

    # check all is properly inside the zip
    # contents!), and all relative to build dir
    zf = zipfile.ZipFile(zipnames[0])
    assert zf.read("metadata.yaml") == metadata_raw
    assert zf.read("src/charm.py") == b"all the magic"
    dispatch = DISPATCH_CONTENT.format(entrypoint_relative_path="src/charm.py").encode("ascii")
    assert zf.read("dispatch") == dispatch
    assert zf.read("hooks/install") == dispatch
    assert zf.read("hooks/start") == dispatch
    assert zf.read("hooks/upgrade-charm") == dispatch
    assert zf.read("lib/ops/stuff.txt") == b"ops stuff"

    # check the manifest is present and with particular values that depend on given info
    manifest = yaml.safe_load(zf.read("manifest.yaml"))
    assert manifest["charmcraft-started-at"] == config.project.started_at.isoformat() + "Z"
    assert caplog.records == []


def test_build_error_without_metadata_yaml(basic_project, monkeypatch):
    """Validate error if trying to build project without metadata.yaml."""
    metadata = basic_project / CHARM_METADATA
    metadata.unlink()

    config = load(basic_project)
    monkeypatch.chdir(basic_project)

    with pytest.raises(CommandError, match=r"Missing mandatory metadata.yaml."):
        Builder(
            {
                "from": basic_project,
                "entrypoint": basic_project / "src" / "charm.py",
                "requirement": [],
                "force": False,
            },
            config,
        )


def test_build_with_charmcraft_yaml_destructive_mode(basic_project_builder, caplog, monkeypatch):
    host_base = get_host_as_base()
    builder = basic_project_builder(
        [BasesConfiguration(**{"build-on": [host_base], "run-on": [host_base]})]
    )

    zipnames = builder.run(destructive_mode=True)

    host_arch = host_base.architectures[0]
    assert zipnames == [
        f"name-from-metadata_{host_base.name}-{host_base.channel}-{host_arch}.charm"
    ]

    records = [r.message for r in caplog.records]
    assert "Building for 'bases[0]' as host matches 'build-on[0]'." in records


def test_build_with_charmcraft_yaml_managed_mode(basic_project_builder, caplog, monkeypatch):
    monkeypatch.setenv("CHARMCRAFT_MANAGED_MODE", "1")
    host_base = get_host_as_base()
    builder = basic_project_builder(
        [BasesConfiguration(**{"build-on": [host_base], "run-on": [host_base]})]
    )

    zipnames = builder.run()

    host_arch = host_base.architectures[0]
    assert zipnames == [
        f"name-from-metadata_{host_base.name}-{host_base.channel}-{host_arch}.charm"
    ]

    records = [r.message for r in caplog.records]
    assert "Building for 'bases[0]' as host matches 'build-on[0]'." in records


def test_build_checks_provider(basic_project, mock_ensure_provider_is_available):
    """Test cases for base-index parameter."""
    config = load(basic_project)
    builder = Builder(
        {
            "from": basic_project,
            "entrypoint": basic_project / "src" / "charm.py",
            "requirement": [],
            "force": False,
        },
        config,
    )

    with patch("charmcraft.commands.build.launched_environment"):
        builder.run()

    mock_ensure_provider_is_available.assert_called_once()


def test_build_checks_provider_error(basic_project, mock_ensure_provider_is_available):
    """Test cases for base-index parameter."""
    mock_ensure_provider_is_available.side_effect = RuntimeError("foo")
    config = load(basic_project)
    builder = Builder(
        {
            "from": basic_project,
            "entrypoint": basic_project / "src" / "charm.py",
            "requirement": [],
            "force": False,
        },
        config,
    )

    with pytest.raises(RuntimeError, match="foo"):
        builder.run()

    mock_ensure_provider_is_available.assert_called_once()


def test_build_without_charmcraft_yaml_issues_dn02(basic_project, caplog, monkeypatch):
    """Test cases for base-index parameter."""
    config = load(basic_project)
    builder = Builder(
        {
            "from": basic_project,
            "entrypoint": basic_project / "src" / "charm.py",
            "requirement": [],
            "force": False,
        },
        config,
    )

    with patch("charmcraft.commands.build.launched_environment"):
        builder.run()

    assert "DEPRECATED: A charmcraft.yaml configuration file is now required." in [
        r.message for r in caplog.records
    ]


def test_build_multiple_with_charmcraft_yaml_destructive_mode(
    basic_project_builder, monkeypatch, caplog
):
    """Build multiple charms for multiple matching bases, skipping one unmatched config."""
    caplog.set_level(logging.DEBUG)
    host_base = get_host_as_base()
    unmatched_base = Base(
        name="unmatched-name",
        channel="unmatched-channel",
        architectures=["unmatched-arch1"],
    )
    matched_cross_base = Base(
        name="cross-name",
        channel="cross-channel",
        architectures=["cross-arch1"],
    )
    builder = basic_project_builder(
        [
            BasesConfiguration(**{"build-on": [host_base], "run-on": [host_base]}),
            BasesConfiguration(**{"build-on": [unmatched_base], "run-on": [unmatched_base]}),
            BasesConfiguration(**{"build-on": [host_base], "run-on": [matched_cross_base]}),
        ]
    )

    zipnames = builder.run(destructive_mode=True)

    host_arch = host_base.architectures[0]
    assert zipnames == [
        f"name-from-metadata_{host_base.name}-{host_base.channel}-{host_arch}.charm",
        "name-from-metadata_cross-name-cross-channel-cross-arch1.charm",
    ]

    records = [r.message for r in caplog.records]

    assert "Building for 'bases[0]' as host matches 'build-on[0]'." in records
    assert "No suitable 'build-on' environment found in 'bases[1]' configuration." in records
    assert "Building for 'bases[2]' as host matches 'build-on[0]'." in records


def test_build_multiple_with_charmcraft_yaml_managed_mode(
    basic_project_builder, monkeypatch, caplog
):
    """Build multiple charms for multiple matching bases, skipping one unmatched config."""
    caplog.set_level(logging.DEBUG)
    host_base = get_host_as_base()
    unmatched_base = Base(
        name="unmatched-name",
        channel="unmatched-channel",
        architectures=["unmatched-arch1"],
    )
    matched_cross_base = Base(
        name="cross-name",
        channel="cross-channel",
        architectures=["cross-arch1"],
    )
    builder = basic_project_builder(
        [
            BasesConfiguration(**{"build-on": [host_base], "run-on": [host_base]}),
            BasesConfiguration(**{"build-on": [unmatched_base], "run-on": [unmatched_base]}),
            BasesConfiguration(**{"build-on": [host_base], "run-on": [matched_cross_base]}),
        ]
    )

    monkeypatch.setenv("CHARMCRAFT_MANAGED_MODE", "1")
    zipnames = builder.run()

    host_arch = host_base.architectures[0]
    assert zipnames == [
        f"name-from-metadata_{host_base.name}-{host_base.channel}-{host_arch}.charm",
        "name-from-metadata_cross-name-cross-channel-cross-arch1.charm",
    ]

    records = [r.message for r in caplog.records]

    assert "Building for 'bases[0]' as host matches 'build-on[0]'." in records
    assert "No suitable 'build-on' environment found in 'bases[1]' configuration." in records
    assert "Building for 'bases[2]' as host matches 'build-on[0]'." in records


def test_build_project_is_cwd(
    basic_project,
    caplog,
    mock_capture_logs_from_instance,
    mock_ensure_provider_is_available,
    monkeypatch,
):
    """Test cases for base-index parameter."""
    mode = message_handler.NORMAL
    monkeypatch.setattr(message_handler, "mode", mode)
    host_base = get_host_as_base()
    host_arch = host_base.architectures[0]
    charmcraft_file = basic_project / "charmcraft.yaml"
    charmcraft_file.write_text(
        dedent(
            f"""\
                type: charm
                bases:
                  - name: ubuntu
                    channel: "18.04"
                    architectures: {host_base.architectures!r}
                """
        )
    )
    config = load(basic_project)
    builder = Builder(
        {
            "from": basic_project,
            "entrypoint": basic_project / "src" / "charm.py",
            "requirement": [],
            "force": False,
        },
        config,
    )

    monkeypatch.chdir(basic_project)
    with patch("charmcraft.commands.build.launched_environment") as mock_launch:
        zipnames = builder.run([0])

    assert zipnames == [
        f"name-from-metadata_ubuntu-18.04-{host_arch}.charm",
    ]
    assert mock_launch.mock_calls == [
        call(
            charm_name="name-from-metadata",
            project_path=basic_project,
            base=Base(name="ubuntu", channel="18.04", architectures=[host_arch]),
            bases_index=0,
            build_on_index=0,
        ),
        call().__enter__(),
        call()
        .__enter__()
        .execute_run(
            ["charmcraft", "pack", "--bases-index", "0"],
            check=True,
            cwd="/root/project",
        ),
        call().__exit__(None, None, None),
    ]


def test_build_project_is_not_cwd(
    basic_project,
    caplog,
    mock_capture_logs_from_instance,
    mock_ensure_provider_is_available,
    monkeypatch,
):
    """Test cases for base-index parameter."""
    mode = message_handler.NORMAL
    monkeypatch.setattr(message_handler, "mode", mode)
    host_base = get_host_as_base()
    host_arch = host_base.architectures[0]
    charmcraft_file = basic_project / "charmcraft.yaml"
    charmcraft_file.write_text(
        dedent(
            f"""\
                type: charm
                bases:
                  - name: ubuntu
                    channel: "18.04"
                    architectures: {host_base.architectures!r}
                """
        )
    )
    config = load(basic_project)
    builder = Builder(
        {
            "from": basic_project,
            "entrypoint": basic_project / "src" / "charm.py",
            "requirement": [],
            "force": False,
        },
        config,
    )

    with patch("charmcraft.commands.build.launched_environment") as mock_launch:
        zipnames = builder.run([0])

    assert zipnames == [
        f"name-from-metadata_ubuntu-18.04-{host_arch}.charm",
    ]
    assert mock_launch.mock_calls == [
        call(
            charm_name="name-from-metadata",
            project_path=basic_project,
            base=Base(name="ubuntu", channel="18.04", architectures=[host_arch]),
            bases_index=0,
            build_on_index=0,
        ),
        call().__enter__(),
        call()
        .__enter__()
        .execute_run(
            ["charmcraft", "pack", "--bases-index", "0"],
            check=True,
            cwd="/root",
        ),
        call()
        .__enter__()
        .pull_file(
            source=pathlib.Path("/root") / zipnames[0],
            destination=pathlib.Path.cwd() / zipnames[0],
        ),
        call().__exit__(None, None, None),
    ]


@pytest.mark.parametrize(
    "mode,cmd_flags",
    [
        (message_handler.VERBOSE, ["--verbose"]),
        (message_handler.QUIET, ["--quiet"]),
        (message_handler.NORMAL, []),
    ],
)
def test_build_bases_index_scenarios_provider(
    mode,
    cmd_flags,
    basic_project,
    caplog,
    mock_capture_logs_from_instance,
    mock_ensure_provider_is_available,
    monkeypatch,
):
    """Test cases for base-index parameter."""
    monkeypatch.setattr(message_handler, "mode", mode)
    host_base = get_host_as_base()
    host_arch = host_base.architectures[0]
    charmcraft_file = basic_project / "charmcraft.yaml"
    charmcraft_file.write_text(
        dedent(
            f"""\
                type: charm
                bases:
                  - name: ubuntu
                    channel: "18.04"
                    architectures: {host_base.architectures!r}
                  - name: ubuntu
                    channel: "20.04"
                    architectures: {host_base.architectures!r}
                  - name: ubuntu
                    channel: "unsupported-channel"
                    architectures: {host_base.architectures!r}
                """
        )
    )
    config = load(basic_project)
    monkeypatch.chdir(basic_project)
    builder = Builder(
        {
            "from": basic_project,
            "entrypoint": basic_project / "src" / "charm.py",
            "requirement": [],
            "force": False,
        },
        config,
    )

    with patch("charmcraft.commands.build.launched_environment") as mock_launch:
        zipnames = builder.run([0])
        assert zipnames == [
            f"name-from-metadata_ubuntu-18.04-{host_arch}.charm",
        ]

        assert mock_launch.mock_calls == [
            call(
                charm_name="name-from-metadata",
                project_path=basic_project,
                base=Base(name="ubuntu", channel="18.04", architectures=[host_arch]),
                bases_index=0,
                build_on_index=0,
            ),
            call().__enter__(),
            call()
            .__enter__()
            .execute_run(
                ["charmcraft", "pack", "--bases-index", "0"] + cmd_flags,
                check=True,
                cwd="/root/project",
            ),
            call().__exit__(None, None, None),
        ]
        assert f"Packing charm 'name-from-metadata_ubuntu-18.04-{host_arch}.charm'..." in [
            r.message for r in caplog.records
        ]
        mock_ensure_provider_is_available.assert_called_once()
        mock_launch.reset_mock()

        zipnames = builder.run([1])
        assert zipnames == [
            f"name-from-metadata_ubuntu-20.04-{host_arch}.charm",
        ]
        assert mock_launch.mock_calls == [
            call(
                charm_name="name-from-metadata",
                project_path=basic_project,
                base=Base(name="ubuntu", channel="20.04", architectures=[host_arch]),
                bases_index=1,
                build_on_index=0,
            ),
            call().__enter__(),
            call()
            .__enter__()
            .execute_run(
                ["charmcraft", "pack", "--bases-index", "1"] + cmd_flags,
                check=True,
                cwd="/root/project",
            ),
            call().__exit__(None, None, None),
        ]
        mock_launch.reset_mock()

        zipnames = builder.run([0, 1])
        assert zipnames == [
            f"name-from-metadata_ubuntu-18.04-{host_arch}.charm",
            f"name-from-metadata_ubuntu-20.04-{host_arch}.charm",
        ]
        assert mock_launch.mock_calls == [
            call(
                charm_name="name-from-metadata",
                project_path=basic_project,
                base=Base(name="ubuntu", channel="18.04", architectures=[host_arch]),
                bases_index=0,
                build_on_index=0,
            ),
            call().__enter__(),
            call()
            .__enter__()
            .execute_run(
                ["charmcraft", "pack", "--bases-index", "0"] + cmd_flags,
                check=True,
                cwd="/root/project",
            ),
            call().__exit__(None, None, None),
            call(
                charm_name="name-from-metadata",
                project_path=basic_project,
                base=Base(name="ubuntu", channel="20.04", architectures=[host_arch]),
                bases_index=1,
                build_on_index=0,
            ),
            call().__enter__(),
            call()
            .__enter__()
            .execute_run(
                ["charmcraft", "pack", "--bases-index", "1"] + cmd_flags,
                check=True,
                cwd="/root/project",
            ),
            call().__exit__(None, None, None),
        ]

        with pytest.raises(
            CommandError,
            match=r"No suitable 'build-on' environment found in any 'bases' configuration.",
        ):
            builder.run([3])

        mock_launch.reset_mock()

        expected_msg = re.escape("Failed to build charm for bases index '0'.")
        with pytest.raises(
            CommandError,
            match=expected_msg,
        ):
            mock_instance = mock_launch.return_value.__enter__.return_value
            mock_instance.execute_run.side_effect = subprocess.CalledProcessError(
                -1,
                ["charmcraft", "pack", "..."],
                "some output",
                "some error",
            )
            builder.run([0])

        assert mock_instance.mock_calls == [
            call.execute_run(
                ["charmcraft", "pack", "--bases-index", "0"] + cmd_flags,
                check=True,
                cwd="/root/project",
            ),
        ]
        assert mock_capture_logs_from_instance.mock_calls == [call(mock_instance)]


def test_build_bases_index_scenarios_managed_mode(basic_project, monkeypatch, caplog):
    """Test cases for base-index parameter."""
    host_base = get_host_as_base()
    host_arch = host_base.architectures[0]
    charmcraft_file = basic_project / "charmcraft.yaml"
    charmcraft_file.write_text(
        dedent(
            f"""\
                type: charm
                bases:
                  - build-on:
                      - name: {host_base.name!r}
                        channel: {host_base.channel!r}
                        architectures: {host_base.architectures!r}
                    run-on:
                      - name: {host_base.name!r}
                        channel: {host_base.channel!r}
                        architectures: {host_base.architectures!r}
                  - build-on:
                      - name: unmatched-name
                        channel: unmatched-channel
                        architectures: [unmatched-arch1]
                    run-on:
                      - name: unmatched-name
                        channel: unmatched-channel
                        architectures: [unmatched-arch1]
                  - build-on:
                      - name: {host_base.name!r}
                        channel: {host_base.channel!r}
                        architectures: {host_base.architectures!r}
                    run-on:
                      - name: cross-name
                        channel: cross-channel
                        architectures: [cross-arch1]
                """
        )
    )
    config = load(basic_project)
    monkeypatch.chdir(basic_project)
    builder = Builder(
        {
            "from": basic_project,
            "entrypoint": basic_project / "src" / "charm.py",
            "requirement": [],
            "force": True,
        },
        config,
    )

    monkeypatch.setenv("CHARMCRAFT_MANAGED_MODE", "1")
    zipnames = builder.run([0])
    assert zipnames == [
        f"name-from-metadata_{host_base.name}-{host_base.channel}-{host_arch}.charm",
    ]

    with pytest.raises(
        CommandError,
        match=r"No suitable 'build-on' environment found in any 'bases' configuration.",
    ):
        builder.run([1])

    zipnames = builder.run([2])
    assert zipnames == [
        "name-from-metadata_cross-name-cross-channel-cross-arch1.charm",
    ]


@patch(
    "charmcraft.bases.get_host_as_base",
    return_value=Base(name="xname", channel="xchannel", architectures=["xarch"]),
)
def test_build_error_no_match_with_charmcraft_yaml(
    mock_host_base, basic_project, monkeypatch, caplog
):
    """Error when no charms are buildable with host base, verifying each mismatched reason."""
    caplog.set_level(logging.DEBUG)
    charmcraft_file = basic_project / "charmcraft.yaml"
    charmcraft_file.write_text(
        dedent(
            """\
                type: charm
                bases:
                  - name: unmatched-name
                    channel: xchannel
                    architectures: [xarch]
                  - name: xname
                    channel: unmatched-channel
                    architectures: [xarch]
                  - name: xname
                    channel: xchannel
                    architectures: [unmatched-arch1, unmatched-arch2]
                """
        )
    )
    config = load(basic_project)
    monkeypatch.chdir(basic_project)
    builder = Builder(
        {
            "from": basic_project,
            "entrypoint": basic_project / "src" / "charm.py",
            "requirement": [],
            "force": False,
        },
        config,
    )

    # Managed bases build.
    monkeypatch.setenv("CHARMCRAFT_MANAGED_MODE", "1")
    with pytest.raises(
        CommandError,
        match=r"No suitable 'build-on' environment found in any 'bases' configuration.",
    ):
        builder.run()

    records = [r.message for r in caplog.records]

    assert (
        "Skipping 'bases[0].build-on[0]': " "name 'unmatched-name' does not match host 'xname'."
    ) in records
    assert "No suitable 'build-on' environment found in 'bases[0]' configuration." in records
    assert (
        "Skipping 'bases[1].build-on[0]': "
        "channel 'unmatched-channel' does not match host 'xchannel'."
    ) in records
    assert "No suitable 'build-on' environment found in 'bases[1]' configuration." in records
    assert (
        "Skipping 'bases[2].build-on[0]': "
        "host architecture 'xarch' not in base architectures "
        "['unmatched-arch1', 'unmatched-arch2']."
    ) in records
    assert "No suitable 'build-on' environment found in 'bases[2]' configuration." in records


def test_build_invoke_charm_builder(tmp_path, config, monkeypatch):
    """Check transferred metadata and simple entrypoint, also return proper linked entrypoint."""
    build_dir = tmp_path / BUILD_DIRNAME
    build_dir.mkdir()

    metadata = tmp_path / CHARM_METADATA
    metadata.write_text("name: crazycharm")

    entrypoint = tmp_path / "crazycharm.py"
    entrypoint.touch()

    builder = Builder(
        {
            "from": tmp_path,
            "entrypoint": entrypoint,
            "requirement": [tmp_path / "req1.txt", tmp_path / "req2.txt"],
            "force": False,
        },
        config,
    )

    monkeypatch.setenv("CHARMCRAFT_MANAGED_MODE", "1")
    monkeypatch.setenv("PATH", "/some/path")
    monkeypatch.setenv("SNAP", "snap_value")
    monkeypatch.setenv("SNAP_ARCH", "snap_arch_value")
    monkeypatch.setenv("SNAP_NAME", "snap_name_value")
    monkeypatch.setenv("SNAP_VERSION", "snap_version_value")
    monkeypatch.setenv("http_proxy", "http_proxy_value")
    monkeypatch.setenv("https_proxy", "https_proxy_value")
    monkeypatch.setenv("no_proxy", "no_proxy_value")
    with patch("charmcraft.commands.build.polite_exec") as mock_run:
        mock_run.side_effect = [1]
        with patch(
            "charmcraft.commands.build.check_if_base_matches_host",
            return_value=(True, None),
        ):
            with pytest.raises(CommandError, match="problems running charm builder"):
                builder.run()

    mock_run.assert_called_with(
        [
            "env",
            "-i",
            "LANG=C.UTF-8",
            "LC_ALL=C.UTF-8",
            "PATH=/some/path",
            "SNAP=snap_value",
            "SNAP_ARCH=snap_arch_value",
            "SNAP_NAME=snap_name_value",
            "SNAP_VERSION=snap_version_value",
            "http_proxy=http_proxy_value",
            "https_proxy=https_proxy_value",
            "no_proxy=no_proxy_value",
            sys.executable,
            "-I",
            charm_builder.__file__,
            "--charmdir",
            str(tmp_path),
            "--builddir",
            str(build_dir),
            "--entrypoint",
            str(entrypoint),
            "-r",
            str(tmp_path / "req1.txt"),
            "-r",
            str(tmp_path / "req2.txt"),
        ],
    )


def test_build_package_tree_structure(tmp_path, monkeypatch, config):
    """The zip file is properly built internally."""
    # the metadata
    metadata_data = {"name": "name-from-metadata"}
    metadata_file = tmp_path / "metadata.yaml"
    with metadata_file.open("wt", encoding="ascii") as fh:
        yaml.dump(metadata_data, fh)

    # create some dirs and files! a couple of files outside, and the dir we'll zip...
    file_outside_1 = tmp_path / "file_outside_1"
    with file_outside_1.open("wb") as fh:
        fh.write(b"content_out_1")
    file_outside_2 = tmp_path / "file_outside_2"
    with file_outside_2.open("wb") as fh:
        fh.write(b"content_out_2")
    to_be_zipped_dir = tmp_path / BUILD_DIRNAME
    to_be_zipped_dir.mkdir()

    # ...also outside a dir with a file...
    dir_outside = tmp_path / "extdir"
    dir_outside.mkdir()
    file_ext = dir_outside / "file_ext"
    with file_ext.open("wb") as fh:
        fh.write(b"external file")

    # ...then another file inside, and another dir...
    file_inside = to_be_zipped_dir / "file_inside"
    with file_inside.open("wb") as fh:
        fh.write(b"content_in")
    dir_inside = to_be_zipped_dir / "somedir"
    dir_inside.mkdir()

    # ...also inside, a link to the external dir...
    dir_linked_inside = to_be_zipped_dir / "linkeddir"
    dir_linked_inside.symlink_to(dir_outside)

    # ...and finally another real file, and two symlinks
    file_deep_1 = dir_inside / "file_deep_1"
    with file_deep_1.open("wb") as fh:
        fh.write(b"content_deep")
    file_deep_2 = dir_inside / "file_deep_2"
    file_deep_2.symlink_to(file_inside)
    file_deep_3 = dir_inside / "file_deep_3"
    file_deep_3.symlink_to(file_outside_1)

    # zip it
    monkeypatch.chdir(tmp_path)  # so the zip file is left in the temp dir
    builder = Builder(
        {
            "from": tmp_path,
            "entrypoint": "whatever",
            "requirement": [],
            "force": False,
        },
        config,
    )
    zipname = builder.handle_package()

    # check the stuff outside is not in the zip, the stuff inside is zipped (with
    # contents!), and all relative to build dir
    zf = zipfile.ZipFile(zipname)
    assert "file_outside_1" not in [x.filename for x in zf.infolist()]
    assert "file_outside_2" not in [x.filename for x in zf.infolist()]
    assert zf.read("file_inside") == b"content_in"
    assert zf.read("somedir/file_deep_1") == b"content_deep"  # own
    assert zf.read("somedir/file_deep_2") == b"content_in"  # from file inside
    assert zf.read("somedir/file_deep_3") == b"content_out_1"  # from file outside 1
    assert (
        zf.read("linkeddir/file_ext") == b"external file"
    )  # from file in the outside linked dir


def test_build_package_name(tmp_path, monkeypatch, config):
    """The zip file name comes from the metadata."""
    to_be_zipped_dir = tmp_path / BUILD_DIRNAME
    to_be_zipped_dir.mkdir()

    # the metadata
    metadata_data = {"name": "name-from-metadata"}
    metadata_file = tmp_path / "metadata.yaml"
    with metadata_file.open("wt", encoding="ascii") as fh:
        yaml.dump(metadata_data, fh)

    # zip it
    monkeypatch.chdir(tmp_path)  # so the zip file is left in the temp dir
    builder = Builder(
        {
            "from": tmp_path,
            "entrypoint": "whatever",
            "requirement": [],
            "force": False,
        },
        config,
    )
    zipname = builder.handle_package()

    assert zipname == "name-from-metadata.charm"


def test_build_using_linters_attributes(basic_project, monkeypatch, config):
    """Generic use of linters, pass them ok to their proceessor and save them in the manifest."""
    builder = Builder(
        {
            "from": basic_project,
            "entrypoint": basic_project / "src" / "charm.py",
            "requirement": [],
            "force": False,
        },
        config,
    )

    # the results from the analyzer
    linting_results = [
        linters.CheckResult(
            name="check-name-1",
            check_type=linters.CheckType.attribute,
            url="url",
            text="text",
            result="check-result-1",
        ),
        linters.CheckResult(
            name="check-name-2",
            check_type=linters.CheckType.attribute,
            url="url",
            text="text",
            result=linters.IGNORED,
        ),
    ]

    monkeypatch.setenv("CHARMCRAFT_MANAGED_MODE", "1")
    with patch(
        "charmcraft.commands.build.check_if_base_matches_host",
        return_value=(True, None),
    ):
        with patch("charmcraft.linters.analyze") as mock_analyze:
            with patch.object(Builder, "show_linting_results") as mock_show_lint:
                mock_analyze.return_value = linting_results
                zipnames = builder.run()

    # check the analyze and processing functions were called properly
    mock_analyze.assert_called_with(config, builder.buildpath)
    mock_show_lint.assert_called_with(linting_results)

    # the manifest should have all the results (including the ignored one)
    zf = zipfile.ZipFile(zipnames[0])
    manifest = yaml.safe_load(zf.read("manifest.yaml"))
    expected = {
        "attributes": [
            {"name": "check-name-1", "result": "check-result-1"},
            {"name": "check-name-2", "result": "ignored"},
        ]
    }
    assert manifest["analysis"] == expected


def test_show_linters_attributes(basic_project, caplog, config):
    """Show the linting results, only attributes, one ignored."""
    caplog.set_level(logging.DEBUG, logger="charmcraft")
    builder = Builder(
        {
            "from": basic_project,
            "entrypoint": basic_project / "src" / "charm.py",
            "requirement": [],
            "force": False,
        },
        config,
    )

    # fake results from the analyzer
    linting_results = [
        linters.CheckResult(
            name="check-name-1",
            check_type=linters.CheckType.attribute,
            url="url",
            text="text",
            result="check-result-1",
        ),
        linters.CheckResult(
            name="check-name-2",
            check_type=linters.CheckType.attribute,
            url="url",
            text="text",
            result=linters.IGNORED,
        ),
    ]

    builder.show_linting_results(linting_results)

    # logs; do NOT see the ignored check, and nothing in INFO
    expected = [
        "Check result: check-name-1 [attribute] check-result-1 (text; see more at url).",
    ]
    logged = [rec.message for rec in caplog.records if rec.levelno == logging.DEBUG]
    assert all(e in logged for e in expected)
    assert not any(rec for rec in caplog.records if rec.levelno == logging.INFO)


def test_show_linters_lint_warnings(basic_project, caplog, config):
    """Show the linting results, some warnings."""
    caplog.set_level(logging.DEBUG, logger="charmcraft")
    builder = Builder(
        {
            "from": basic_project,
            "entrypoint": basic_project / "src" / "charm.py",
            "requirement": [],
            "force": False,
        },
        config,
    )

    # fake result from the analyzer
    linting_results = [
        linters.CheckResult(
            name="check-name",
            check_type=linters.CheckType.lint,
            url="check-url",
            text="Some text",
            result=linters.WARNINGS,
        ),
    ]

    caplog.records.clear()
    builder.show_linting_results(linting_results)

    # log the warning (with the title!); nothing on DEBUG
    expected = [
        "Lint Warnings:",
        "- check-name: Some text (check-url)",
    ]
    assert expected == [
        rec.message for rec in caplog.records if rec.levelno == logging.INFO
    ]
    assert not any(rec for rec in caplog.records if rec.levelno == logging.DEBUG)


def test_show_linters_lint_errors_normal(basic_project, caplog, config):
    """Show the linting results, have errors."""
    caplog.set_level(logging.DEBUG, logger="charmcraft")
    builder = Builder(
        {
            "from": basic_project,
            "entrypoint": basic_project / "src" / "charm.py",
            "requirement": [],
            "force": False,
        },
        config,
    )

    # fake result from the analyzer
    linting_results = [
        linters.CheckResult(
            name="check-name",
            check_type=linters.CheckType.lint,
            url="check-url",
            text="Some text",
            result=linters.ERRORS,
        ),
    ]

    caplog.records.clear()
    with pytest.raises(CommandError) as cm:
        builder.show_linting_results(linting_results)
    exc = cm.value
    assert str(exc) == "Aborting due to lint errors (use --force to override)."
    assert exc.retcode == 2

    # log the error (with the title!); nothing on DEBUG
    expected = [
        "Lint Errors:",
        "- check-name: Some text (check-url)",
    ]
    assert expected == [
        rec.message for rec in caplog.records if rec.levelno == logging.INFO
    ]
    assert not any(rec for rec in caplog.records if rec.levelno == logging.DEBUG)


def test_show_linters_lint_errors_forced(basic_project, caplog, config):
    """Show the linting results, have errors but the packing is forced."""
    caplog.set_level(logging.DEBUG, logger="charmcraft")
    builder = Builder(
        {
            "from": basic_project,
            "entrypoint": basic_project / "src" / "charm.py",
            "requirement": [],
            "force": True,
        },
        config,
    )

    # fake result from the analyzer
    linting_results = [
        linters.CheckResult(
            name="check-name",
            check_type=linters.CheckType.lint,
            url="check-url",
            text="Some text",
            result=linters.ERRORS,
        ),
    ]

    caplog.records.clear()
    builder.show_linting_results(linting_results)

<<<<<<< HEAD
    linked_entrypoint = build_dir / "somestuff.py"

    builder = Builder(
        {
            "from": tmp_path,
            "entrypoint": "whatever",
            "requirement": [],
        },
        config,
    )
    builder.handle_dispatcher(linked_entrypoint)

    included_dispatcher = build_dir / DISPATCH_FILENAME
    with included_dispatcher.open("rt", encoding="utf8") as fh:
        dispatcher_code = fh.read()
    assert dispatcher_code == DISPATCH_CONTENT.format(entrypoint_relative_path="somestuff.py")


def test_build_dispatcher_modern_dispatch_respected(tmp_path, config):
    """The already included dispatcher script is left untouched."""
    metadata = tmp_path / CHARM_METADATA
    metadata.write_text("name: crazycharm")
    build_dir = tmp_path / BUILD_DIRNAME
    build_dir.mkdir()

    already_present_dispatch = build_dir / DISPATCH_FILENAME
    with already_present_dispatch.open("wb") as fh:
        fh.write(b"abc")

    builder = Builder(
        {
            "from": tmp_path,
            "entrypoint": "whatever",
            "requirement": [],
        },
        config,
    )
    builder.handle_dispatcher("whatever")

    with already_present_dispatch.open("rb") as fh:
        assert fh.read() == b"abc"


def test_build_dispatcher_classic_hooks_mandatory_created(tmp_path, config):
    """The mandatory classic hooks are implemented ok if not present."""
    metadata = tmp_path / CHARM_METADATA
    metadata.write_text("name: crazycharm")
    build_dir = tmp_path / BUILD_DIRNAME
    build_dir.mkdir()

    linked_entrypoint = build_dir / "somestuff.py"
    included_dispatcher = build_dir / DISPATCH_FILENAME

    builder = Builder(
        {
            "from": tmp_path,
            "entrypoint": "whatever",
            "requirement": [],
        },
        config,
    )
    with patch("charmcraft.commands.build.MANDATORY_HOOK_NAMES", {"testhook"}):
        builder.handle_dispatcher(linked_entrypoint)

    test_hook = build_dir / "hooks" / "testhook"
    assert test_hook.is_symlink()
    assert test_hook.resolve() == included_dispatcher
    real_link = os.readlink(str(test_hook))
    assert real_link == os.path.join("..", DISPATCH_FILENAME)


def test_build_dispatcher_classic_hooks_mandatory_respected(tmp_path, config):
    """The already included mandatory classic hooks are left untouched."""
    metadata = tmp_path / CHARM_METADATA
    metadata.write_text("name: crazycharm")
    build_dir = tmp_path / BUILD_DIRNAME
    build_dir.mkdir()

    built_hooks_dir = build_dir / "hooks"
    built_hooks_dir.mkdir()
    test_hook = built_hooks_dir / "testhook"
    with test_hook.open("wb") as fh:
        fh.write(b"abc")

    linked_entrypoint = build_dir / "somestuff.py"

    builder = Builder(
        {
            "from": tmp_path,
            "entrypoint": "whatever",
            "requirement": [],
        },
        config,
    )
    with patch("charmcraft.commands.build.MANDATORY_HOOK_NAMES", {"testhook"}):
        builder.handle_dispatcher(linked_entrypoint)

    with test_hook.open("rb") as fh:
        assert fh.read() == b"abc"


def test_build_dispatcher_classic_hooks_linking_charm_replaced(tmp_path, caplog, config):
    """Hooks that are just a symlink to the entrypoint are replaced."""
    caplog.set_level(logging.DEBUG, logger="charmcraft")

    metadata = tmp_path / CHARM_METADATA
    metadata.write_text("name: crazycharm")
    build_dir = tmp_path / BUILD_DIRNAME
    build_dir.mkdir()

    # simple source code
    src_dir = build_dir / "src"
    src_dir.mkdir()
    built_charm_script = src_dir / "charm.py"
    with built_charm_script.open("wb") as fh:
        fh.write(b"all the magic")

    # a test hook, just a symlink to the charm
    built_hooks_dir = build_dir / "hooks"
    built_hooks_dir.mkdir()
    test_hook = built_hooks_dir / "somehook"
    test_hook.symlink_to(built_charm_script)

    included_dispatcher = build_dir / DISPATCH_FILENAME

    builder = Builder(
        {
            "from": tmp_path,
            "entrypoint": "whatever",
            "requirement": [],
        },
        config,
    )
    builder.handle_dispatcher(built_charm_script)

    # the test hook is still there and a symlink, but now pointing to the dispatcher
    assert test_hook.is_symlink()
    assert test_hook.resolve() == included_dispatcher
    expected = "Replacing existing hook 'somehook' as it's a symlink to the entrypoint"
    assert expected in [rec.message for rec in caplog.records]


def test_build_dependencies_virtualenv_simple(tmp_path, config):
    """A virtualenv is created with the specified requirements file."""
    metadata = tmp_path / CHARM_METADATA
    metadata.write_text("name: crazycharm")
    build_dir = tmp_path / BUILD_DIRNAME
    build_dir.mkdir()

    builder = Builder(
        {
            "from": tmp_path,
            "entrypoint": "whatever",
            "requirement": ["reqs.txt"],
        },
        config,
    )

    with patch("charmcraft.commands.build.subprocess.run") as mock_run:
        mock_run.return_value.returncode = 1
        with patch("charmcraft.commands.build.polite_exec") as mock:
            mock.return_value = 0
            builder.handle_dependencies()

    envpath = build_dir / VENV_DIRNAME
    assert mock.mock_calls == [
        call(["pip3", "list"]),
        call(["pip3", "install", "--target={}".format(envpath), "--requirement=reqs.txt"]),
    ]
    assert mock_run.mock_calls == [
        call(
            [
                "python3",
                "-c",
                (
                    "from pip.commands.install import InstallCommand; "
                    'assert InstallCommand().cmd_opts.get_option("--system") is not None'
                ),
            ],
            stdout=subprocess.DEVNULL,
            stderr=subprocess.DEVNULL,
        ),
    ]


def test_build_dependencies_needs_system(tmp_path, config):
    """pip3 is called with --system when pip3 needs it."""
    metadata = tmp_path / CHARM_METADATA
    metadata.write_text("name: crazycharm")
    build_dir = tmp_path / BUILD_DIRNAME
    build_dir.mkdir()

    builder = Builder(
        {
            "from": tmp_path,
            "entrypoint": "whatever",
            "requirement": ["reqs"],
        },
        config,
    )

    with patch("charmcraft.commands.build.subprocess.run") as mock_run:
        mock_run.return_value.returncode = 0
        with patch("charmcraft.commands.build.polite_exec") as mock:
            mock.return_value = 0
            builder.handle_dependencies()

    envpath = build_dir / VENV_DIRNAME
    assert mock.mock_calls == [
        call(["pip3", "list"]),
        call(
            [
                "pip3",
                "install",
                "--target={}".format(envpath),
                "--system",
                "--requirement=reqs",
            ]
        ),
=======
    # log the error (with the title!), and the "pack anyway" message; nothing on DEBUG
    expected = [
        "Lint Errors:",
        "- check-name: Some text (check-url)",
        "Packing anyway as requested.",
>>>>>>> f206c434
    ]
    assert expected == [
        rec.message for rec in caplog.records if rec.levelno == logging.INFO
    ]
<<<<<<< HEAD


def test_build_dependencies_virtualenv_none(tmp_path, config):
    """The virtualenv is NOT created if no needed."""
    metadata = tmp_path / CHARM_METADATA
    metadata.write_text("name: crazycharm")
    build_dir = tmp_path / BUILD_DIRNAME
    build_dir.mkdir()

    builder = Builder(
        {
            "from": tmp_path,
            "entrypoint": "whatever",
            "requirement": [],
        },
        config,
    )

    with patch("charmcraft.commands.build.polite_exec") as mock:
        builder.handle_dependencies()

    mock.assert_not_called()


def test_build_dependencies_virtualenv_error_basicpip(tmp_path, config):
    """Process is properly interrupted if using pip fails."""
    metadata = tmp_path / CHARM_METADATA
    metadata.write_text("name: crazycharm")
    build_dir = tmp_path / BUILD_DIRNAME
    build_dir.mkdir()

    builder = Builder(
        {
            "from": tmp_path,
            "entrypoint": "whatever",
            "requirement": ["something"],
        },
        config,
    )

    with patch("charmcraft.commands.build.subprocess.run") as mock_run:
        mock_run.return_value.returncode = 1
        with patch("charmcraft.commands.build.polite_exec") as mock:
            mock.return_value = -7
            with pytest.raises(CommandError, match="problems using pip"):
                builder.handle_dependencies()


def test_build_dependencies_virtualenv_error_installing(tmp_path, config):
    """Process is properly interrupted if virtualenv creation fails."""
    metadata = tmp_path / CHARM_METADATA
    metadata.write_text("name: crazycharm")
    build_dir = tmp_path / BUILD_DIRNAME
    build_dir.mkdir()

    builder = Builder(
        {
            "from": tmp_path,
            "entrypoint": "whatever",
            "requirement": ["something"],
        },
        config,
    )

    with patch("charmcraft.commands.build.subprocess.run") as mock_run:
        mock_run.return_value.returncode = 1
        with patch("charmcraft.commands.build.polite_exec") as mock:
            mock.side_effect = [0, -7]
            with pytest.raises(CommandError, match="problems installing dependencies"):
                builder.handle_dependencies()


def test_build_package_tree_structure(tmp_path, monkeypatch, config):
    """The zip file is properly built internally."""
    # the metadata
    metadata_data = {"name": "name-from-metadata"}
    metadata_file = tmp_path / "metadata.yaml"
    with metadata_file.open("wt", encoding="ascii") as fh:
        yaml.dump(metadata_data, fh)

    # create some dirs and files! a couple of files outside, and the dir we'll zip...
    file_outside_1 = tmp_path / "file_outside_1"
    with file_outside_1.open("wb") as fh:
        fh.write(b"content_out_1")
    file_outside_2 = tmp_path / "file_outside_2"
    with file_outside_2.open("wb") as fh:
        fh.write(b"content_out_2")
    to_be_zipped_dir = tmp_path / BUILD_DIRNAME
    to_be_zipped_dir.mkdir()

    # ...also outside a dir with a file...
    dir_outside = tmp_path / "extdir"
    dir_outside.mkdir()
    file_ext = dir_outside / "file_ext"
    with file_ext.open("wb") as fh:
        fh.write(b"external file")

    # ...then another file inside, and another dir...
    file_inside = to_be_zipped_dir / "file_inside"
    with file_inside.open("wb") as fh:
        fh.write(b"content_in")
    dir_inside = to_be_zipped_dir / "somedir"
    dir_inside.mkdir()

    # ...also inside, a link to the external dir...
    dir_linked_inside = to_be_zipped_dir / "linkeddir"
    dir_linked_inside.symlink_to(dir_outside)

    # ...and finally another real file, and two symlinks
    file_deep_1 = dir_inside / "file_deep_1"
    with file_deep_1.open("wb") as fh:
        fh.write(b"content_deep")
    file_deep_2 = dir_inside / "file_deep_2"
    file_deep_2.symlink_to(file_inside)
    file_deep_3 = dir_inside / "file_deep_3"
    file_deep_3.symlink_to(file_outside_1)

    # zip it
    monkeypatch.chdir(tmp_path)  # so the zip file is left in the temp dir
    builder = Builder(
        {
            "from": tmp_path,
            "entrypoint": "whatever",
            "requirement": [],
        },
        config,
    )
    zipname = builder.handle_package()

    # check the stuff outside is not in the zip, the stuff inside is zipped (with
    # contents!), and all relative to build dir
    zf = zipfile.ZipFile(zipname)
    assert "file_outside_1" not in [x.filename for x in zf.infolist()]
    assert "file_outside_2" not in [x.filename for x in zf.infolist()]
    assert zf.read("file_inside") == b"content_in"
    assert zf.read("somedir/file_deep_1") == b"content_deep"  # own
    assert zf.read("somedir/file_deep_2") == b"content_in"  # from file inside
    assert zf.read("somedir/file_deep_3") == b"content_out_1"  # from file outside 1
    assert zf.read("linkeddir/file_ext") == b"external file"  # from file in the outside linked dir


def test_build_package_name(tmp_path, monkeypatch, config):
    """The zip file name comes from the metadata."""
    to_be_zipped_dir = tmp_path / BUILD_DIRNAME
    to_be_zipped_dir.mkdir()

    # the metadata
    metadata_data = {"name": "name-from-metadata"}
    metadata_file = tmp_path / "metadata.yaml"
    with metadata_file.open("wt", encoding="ascii") as fh:
        yaml.dump(metadata_data, fh)

    # zip it
    monkeypatch.chdir(tmp_path)  # so the zip file is left in the temp dir
    builder = Builder(
        {
            "from": tmp_path,
            "entrypoint": "whatever",
            "requirement": [],
        },
        config,
    )
    zipname = builder.handle_package()

    assert zipname == "name-from-metadata.charm"


def test_builder_without_jujuignore(tmp_path, config):
    """Without a .jujuignore we still have a default set of ignores"""
    metadata = tmp_path / CHARM_METADATA
    metadata.write_text("name: crazycharm")
    build_dir = tmp_path / BUILD_DIRNAME
    build_dir.mkdir()

    builder = Builder(
        {
            "from": tmp_path,
            "entrypoint": "whatever",
            "requirement": [],
        },
        config,
    )
    ignore = builder._load_juju_ignore()
    assert ignore.match("/.git", is_dir=True)
    assert ignore.match("/build", is_dir=True)
    assert not ignore.match("myfile.py", is_dir=False)


def test_builder_with_jujuignore(tmp_path, config):
    """With a .jujuignore we will include additional ignores."""
    metadata = tmp_path / CHARM_METADATA
    metadata.write_text("name: crazycharm")
    build_dir = tmp_path / BUILD_DIRNAME
    build_dir.mkdir()
    with (tmp_path / ".jujuignore").open("w", encoding="utf-8") as ignores:
        ignores.write("*.py\n" "/h\xef.txt\n")

    builder = Builder(
        {
            "from": tmp_path,
            "entrypoint": "whatever",
            "requirement": [],
        },
        config,
    )
    ignore = builder._load_juju_ignore()
    assert ignore.match("/.git", is_dir=True)
    assert ignore.match("/build", is_dir=True)
    assert ignore.match("myfile.py", is_dir=False)
    assert not ignore.match("hi.txt", is_dir=False)
    assert ignore.match("h\xef.txt", is_dir=False)
    assert not ignore.match("myfile.c", is_dir=False)
=======
    assert not any(rec for rec in caplog.records if rec.levelno == logging.DEBUG)
>>>>>>> f206c434


# --- tests for relativise helper


def test_relativise_sameparent():
    """Two files in the same dir."""
    src = pathlib.Path("/tmp/foo/bar/src.txt")
    dst = pathlib.Path("/tmp/foo/bar/dst.txt")
    rel = relativise(src, dst)
    assert rel == pathlib.Path("dst.txt")


def test_relativise_src_under():
    """The src is in subdirectory of dst's parent."""
    src = pathlib.Path("/tmp/foo/bar/baz/src.txt")
    dst = pathlib.Path("/tmp/foo/dst.txt")
    rel = relativise(src, dst)
    assert rel == pathlib.Path("../../dst.txt")


def test_relativise_dst_under():
    """The dst is in subdirectory of src's parent."""
    src = pathlib.Path("/tmp/foo/src.txt")
    dst = pathlib.Path("/tmp/foo/bar/baz/dst.txt")
    rel = relativise(src, dst)
    assert rel == pathlib.Path("bar/baz/dst.txt")


def test_relativise_different_parents_shallow():
    """Different parents for src and dst, but shallow."""
    src = pathlib.Path("/tmp/foo/bar/src.txt")
    dst = pathlib.Path("/tmp/foo/baz/dst.txt")
    rel = relativise(src, dst)
    assert rel == pathlib.Path("../baz/dst.txt")


def test_relativise_different_parents_deep():
    """Different parents for src and dst, in a deep structure."""
    src = pathlib.Path("/tmp/foo/bar1/bar2/src.txt")
    dst = pathlib.Path("/tmp/foo/baz1/baz2/baz3/dst.txt")
    rel = relativise(src, dst)
    assert rel == pathlib.Path("../../baz1/baz2/baz3/dst.txt")


def test_format_charm_file_name_legacy():
    """Basic entry."""
    assert format_charm_file_name("charm-name", None) == "charm-name.charm"


def test_format_charm_file_name_basic():
    """Basic entry."""
    bases_config = BasesConfiguration(
        **{
            "build-on": [],
            "run-on": [Base(name="xname", channel="xchannel", architectures=["xarch1"])],
        }
    )

    assert (
        format_charm_file_name("charm-name", bases_config)
        == "charm-name_xname-xchannel-xarch1.charm"
    )


def test_format_charm_file_name_multi_arch():
    """Multiple architectures."""
    bases_config = BasesConfiguration(
        **{
            "build-on": [],
            "run-on": [
                Base(
                    name="xname",
                    channel="xchannel",
                    architectures=["xarch1", "xarch2", "xarch3"],
                )
            ],
        }
    )

    assert (
        format_charm_file_name("charm-name", bases_config)
        == "charm-name_xname-xchannel-xarch1-xarch2-xarch3.charm"
    )


def test_format_charm_file_name_multi_run_on():
    """Multiple run-on entries."""
    bases_config = BasesConfiguration(
        **{
            "build-on": [],
            "run-on": [
                Base(name="x1name", channel="x1channel", architectures=["x1arch"]),
                Base(
                    name="x2name",
                    channel="x2channel",
                    architectures=["x2arch1", "x2arch2"],
                ),
            ],
        }
    )

    assert (
        format_charm_file_name("charm-name", bases_config)
        == "charm-name_x1name-x1channel-x1arch_x2name-x2channel-x2arch1-x2arch2.charm"
    )<|MERGE_RESOLUTION|>--- conflicted
+++ resolved
@@ -527,7 +527,9 @@
     zf = zipfile.ZipFile(zipnames[0])
     assert zf.read("metadata.yaml") == metadata_raw
     assert zf.read("src/charm.py") == b"all the magic"
-    dispatch = DISPATCH_CONTENT.format(entrypoint_relative_path="src/charm.py").encode("ascii")
+    dispatch = DISPATCH_CONTENT.format(entrypoint_relative_path="src/charm.py").encode(
+        "ascii"
+    )
     assert zf.read("dispatch") == dispatch
     assert zf.read("hooks/install") == dispatch
     assert zf.read("hooks/start") == dispatch
@@ -536,7 +538,9 @@
 
     # check the manifest is present and with particular values that depend on given info
     manifest = yaml.safe_load(zf.read("manifest.yaml"))
-    assert manifest["charmcraft-started-at"] == config.project.started_at.isoformat() + "Z"
+    assert (
+        manifest["charmcraft-started-at"] == config.project.started_at.isoformat() + "Z"
+    )
     assert caplog.records == []
 
 
@@ -560,7 +564,9 @@
         )
 
 
-def test_build_with_charmcraft_yaml_destructive_mode(basic_project_builder, caplog, monkeypatch):
+def test_build_with_charmcraft_yaml_destructive_mode(
+    basic_project_builder, caplog, monkeypatch
+):
     host_base = get_host_as_base()
     builder = basic_project_builder(
         [BasesConfiguration(**{"build-on": [host_base], "run-on": [host_base]})]
@@ -577,7 +583,9 @@
     assert "Building for 'bases[0]' as host matches 'build-on[0]'." in records
 
 
-def test_build_with_charmcraft_yaml_managed_mode(basic_project_builder, caplog, monkeypatch):
+def test_build_with_charmcraft_yaml_managed_mode(
+    basic_project_builder, caplog, monkeypatch
+):
     monkeypatch.setenv("CHARMCRAFT_MANAGED_MODE", "1")
     host_base = get_host_as_base()
     builder = basic_project_builder(
@@ -674,8 +682,12 @@
     builder = basic_project_builder(
         [
             BasesConfiguration(**{"build-on": [host_base], "run-on": [host_base]}),
-            BasesConfiguration(**{"build-on": [unmatched_base], "run-on": [unmatched_base]}),
-            BasesConfiguration(**{"build-on": [host_base], "run-on": [matched_cross_base]}),
+            BasesConfiguration(
+                **{"build-on": [unmatched_base], "run-on": [unmatched_base]}
+            ),
+            BasesConfiguration(
+                **{"build-on": [host_base], "run-on": [matched_cross_base]}
+            ),
         ]
     )
 
@@ -690,7 +702,10 @@
     records = [r.message for r in caplog.records]
 
     assert "Building for 'bases[0]' as host matches 'build-on[0]'." in records
-    assert "No suitable 'build-on' environment found in 'bases[1]' configuration." in records
+    assert (
+        "No suitable 'build-on' environment found in 'bases[1]' configuration."
+        in records
+    )
     assert "Building for 'bases[2]' as host matches 'build-on[0]'." in records
 
 
@@ -713,8 +728,12 @@
     builder = basic_project_builder(
         [
             BasesConfiguration(**{"build-on": [host_base], "run-on": [host_base]}),
-            BasesConfiguration(**{"build-on": [unmatched_base], "run-on": [unmatched_base]}),
-            BasesConfiguration(**{"build-on": [host_base], "run-on": [matched_cross_base]}),
+            BasesConfiguration(
+                **{"build-on": [unmatched_base], "run-on": [unmatched_base]}
+            ),
+            BasesConfiguration(
+                **{"build-on": [host_base], "run-on": [matched_cross_base]}
+            ),
         ]
     )
 
@@ -730,7 +749,10 @@
     records = [r.message for r in caplog.records]
 
     assert "Building for 'bases[0]' as host matches 'build-on[0]'." in records
-    assert "No suitable 'build-on' environment found in 'bases[1]' configuration." in records
+    assert (
+        "No suitable 'build-on' environment found in 'bases[1]' configuration."
+        in records
+    )
     assert "Building for 'bases[2]' as host matches 'build-on[0]'." in records
 
 
@@ -938,9 +960,10 @@
             ),
             call().__exit__(None, None, None),
         ]
-        assert f"Packing charm 'name-from-metadata_ubuntu-18.04-{host_arch}.charm'..." in [
-            r.message for r in caplog.records
-        ]
+        assert (
+            f"Packing charm 'name-from-metadata_ubuntu-18.04-{host_arch}.charm'..."
+            in [r.message for r in caplog.records]
+        )
         mock_ensure_provider_is_available.assert_called_once()
         mock_launch.reset_mock()
 
@@ -1157,20 +1180,30 @@
     records = [r.message for r in caplog.records]
 
     assert (
-        "Skipping 'bases[0].build-on[0]': " "name 'unmatched-name' does not match host 'xname'."
+        "Skipping 'bases[0].build-on[0]': "
+        "name 'unmatched-name' does not match host 'xname'."
     ) in records
-    assert "No suitable 'build-on' environment found in 'bases[0]' configuration." in records
+    assert (
+        "No suitable 'build-on' environment found in 'bases[0]' configuration."
+        in records
+    )
     assert (
         "Skipping 'bases[1].build-on[0]': "
         "channel 'unmatched-channel' does not match host 'xchannel'."
     ) in records
-    assert "No suitable 'build-on' environment found in 'bases[1]' configuration." in records
+    assert (
+        "No suitable 'build-on' environment found in 'bases[1]' configuration."
+        in records
+    )
     assert (
         "Skipping 'bases[2].build-on[0]': "
         "host architecture 'xarch' not in base architectures "
         "['unmatched-arch1', 'unmatched-arch2']."
     ) in records
-    assert "No suitable 'build-on' environment found in 'bases[2]' configuration." in records
+    assert (
+        "No suitable 'build-on' environment found in 'bases[2]' configuration."
+        in records
+    )
 
 
 def test_build_invoke_charm_builder(tmp_path, config, monkeypatch):
@@ -1547,453 +1580,16 @@
     caplog.records.clear()
     builder.show_linting_results(linting_results)
 
-<<<<<<< HEAD
-    linked_entrypoint = build_dir / "somestuff.py"
-
-    builder = Builder(
-        {
-            "from": tmp_path,
-            "entrypoint": "whatever",
-            "requirement": [],
-        },
-        config,
-    )
-    builder.handle_dispatcher(linked_entrypoint)
-
-    included_dispatcher = build_dir / DISPATCH_FILENAME
-    with included_dispatcher.open("rt", encoding="utf8") as fh:
-        dispatcher_code = fh.read()
-    assert dispatcher_code == DISPATCH_CONTENT.format(entrypoint_relative_path="somestuff.py")
-
-
-def test_build_dispatcher_modern_dispatch_respected(tmp_path, config):
-    """The already included dispatcher script is left untouched."""
-    metadata = tmp_path / CHARM_METADATA
-    metadata.write_text("name: crazycharm")
-    build_dir = tmp_path / BUILD_DIRNAME
-    build_dir.mkdir()
-
-    already_present_dispatch = build_dir / DISPATCH_FILENAME
-    with already_present_dispatch.open("wb") as fh:
-        fh.write(b"abc")
-
-    builder = Builder(
-        {
-            "from": tmp_path,
-            "entrypoint": "whatever",
-            "requirement": [],
-        },
-        config,
-    )
-    builder.handle_dispatcher("whatever")
-
-    with already_present_dispatch.open("rb") as fh:
-        assert fh.read() == b"abc"
-
-
-def test_build_dispatcher_classic_hooks_mandatory_created(tmp_path, config):
-    """The mandatory classic hooks are implemented ok if not present."""
-    metadata = tmp_path / CHARM_METADATA
-    metadata.write_text("name: crazycharm")
-    build_dir = tmp_path / BUILD_DIRNAME
-    build_dir.mkdir()
-
-    linked_entrypoint = build_dir / "somestuff.py"
-    included_dispatcher = build_dir / DISPATCH_FILENAME
-
-    builder = Builder(
-        {
-            "from": tmp_path,
-            "entrypoint": "whatever",
-            "requirement": [],
-        },
-        config,
-    )
-    with patch("charmcraft.commands.build.MANDATORY_HOOK_NAMES", {"testhook"}):
-        builder.handle_dispatcher(linked_entrypoint)
-
-    test_hook = build_dir / "hooks" / "testhook"
-    assert test_hook.is_symlink()
-    assert test_hook.resolve() == included_dispatcher
-    real_link = os.readlink(str(test_hook))
-    assert real_link == os.path.join("..", DISPATCH_FILENAME)
-
-
-def test_build_dispatcher_classic_hooks_mandatory_respected(tmp_path, config):
-    """The already included mandatory classic hooks are left untouched."""
-    metadata = tmp_path / CHARM_METADATA
-    metadata.write_text("name: crazycharm")
-    build_dir = tmp_path / BUILD_DIRNAME
-    build_dir.mkdir()
-
-    built_hooks_dir = build_dir / "hooks"
-    built_hooks_dir.mkdir()
-    test_hook = built_hooks_dir / "testhook"
-    with test_hook.open("wb") as fh:
-        fh.write(b"abc")
-
-    linked_entrypoint = build_dir / "somestuff.py"
-
-    builder = Builder(
-        {
-            "from": tmp_path,
-            "entrypoint": "whatever",
-            "requirement": [],
-        },
-        config,
-    )
-    with patch("charmcraft.commands.build.MANDATORY_HOOK_NAMES", {"testhook"}):
-        builder.handle_dispatcher(linked_entrypoint)
-
-    with test_hook.open("rb") as fh:
-        assert fh.read() == b"abc"
-
-
-def test_build_dispatcher_classic_hooks_linking_charm_replaced(tmp_path, caplog, config):
-    """Hooks that are just a symlink to the entrypoint are replaced."""
-    caplog.set_level(logging.DEBUG, logger="charmcraft")
-
-    metadata = tmp_path / CHARM_METADATA
-    metadata.write_text("name: crazycharm")
-    build_dir = tmp_path / BUILD_DIRNAME
-    build_dir.mkdir()
-
-    # simple source code
-    src_dir = build_dir / "src"
-    src_dir.mkdir()
-    built_charm_script = src_dir / "charm.py"
-    with built_charm_script.open("wb") as fh:
-        fh.write(b"all the magic")
-
-    # a test hook, just a symlink to the charm
-    built_hooks_dir = build_dir / "hooks"
-    built_hooks_dir.mkdir()
-    test_hook = built_hooks_dir / "somehook"
-    test_hook.symlink_to(built_charm_script)
-
-    included_dispatcher = build_dir / DISPATCH_FILENAME
-
-    builder = Builder(
-        {
-            "from": tmp_path,
-            "entrypoint": "whatever",
-            "requirement": [],
-        },
-        config,
-    )
-    builder.handle_dispatcher(built_charm_script)
-
-    # the test hook is still there and a symlink, but now pointing to the dispatcher
-    assert test_hook.is_symlink()
-    assert test_hook.resolve() == included_dispatcher
-    expected = "Replacing existing hook 'somehook' as it's a symlink to the entrypoint"
-    assert expected in [rec.message for rec in caplog.records]
-
-
-def test_build_dependencies_virtualenv_simple(tmp_path, config):
-    """A virtualenv is created with the specified requirements file."""
-    metadata = tmp_path / CHARM_METADATA
-    metadata.write_text("name: crazycharm")
-    build_dir = tmp_path / BUILD_DIRNAME
-    build_dir.mkdir()
-
-    builder = Builder(
-        {
-            "from": tmp_path,
-            "entrypoint": "whatever",
-            "requirement": ["reqs.txt"],
-        },
-        config,
-    )
-
-    with patch("charmcraft.commands.build.subprocess.run") as mock_run:
-        mock_run.return_value.returncode = 1
-        with patch("charmcraft.commands.build.polite_exec") as mock:
-            mock.return_value = 0
-            builder.handle_dependencies()
-
-    envpath = build_dir / VENV_DIRNAME
-    assert mock.mock_calls == [
-        call(["pip3", "list"]),
-        call(["pip3", "install", "--target={}".format(envpath), "--requirement=reqs.txt"]),
-    ]
-    assert mock_run.mock_calls == [
-        call(
-            [
-                "python3",
-                "-c",
-                (
-                    "from pip.commands.install import InstallCommand; "
-                    'assert InstallCommand().cmd_opts.get_option("--system") is not None'
-                ),
-            ],
-            stdout=subprocess.DEVNULL,
-            stderr=subprocess.DEVNULL,
-        ),
-    ]
-
-
-def test_build_dependencies_needs_system(tmp_path, config):
-    """pip3 is called with --system when pip3 needs it."""
-    metadata = tmp_path / CHARM_METADATA
-    metadata.write_text("name: crazycharm")
-    build_dir = tmp_path / BUILD_DIRNAME
-    build_dir.mkdir()
-
-    builder = Builder(
-        {
-            "from": tmp_path,
-            "entrypoint": "whatever",
-            "requirement": ["reqs"],
-        },
-        config,
-    )
-
-    with patch("charmcraft.commands.build.subprocess.run") as mock_run:
-        mock_run.return_value.returncode = 0
-        with patch("charmcraft.commands.build.polite_exec") as mock:
-            mock.return_value = 0
-            builder.handle_dependencies()
-
-    envpath = build_dir / VENV_DIRNAME
-    assert mock.mock_calls == [
-        call(["pip3", "list"]),
-        call(
-            [
-                "pip3",
-                "install",
-                "--target={}".format(envpath),
-                "--system",
-                "--requirement=reqs",
-            ]
-        ),
-=======
     # log the error (with the title!), and the "pack anyway" message; nothing on DEBUG
     expected = [
         "Lint Errors:",
         "- check-name: Some text (check-url)",
         "Packing anyway as requested.",
->>>>>>> f206c434
     ]
     assert expected == [
         rec.message for rec in caplog.records if rec.levelno == logging.INFO
     ]
-<<<<<<< HEAD
-
-
-def test_build_dependencies_virtualenv_none(tmp_path, config):
-    """The virtualenv is NOT created if no needed."""
-    metadata = tmp_path / CHARM_METADATA
-    metadata.write_text("name: crazycharm")
-    build_dir = tmp_path / BUILD_DIRNAME
-    build_dir.mkdir()
-
-    builder = Builder(
-        {
-            "from": tmp_path,
-            "entrypoint": "whatever",
-            "requirement": [],
-        },
-        config,
-    )
-
-    with patch("charmcraft.commands.build.polite_exec") as mock:
-        builder.handle_dependencies()
-
-    mock.assert_not_called()
-
-
-def test_build_dependencies_virtualenv_error_basicpip(tmp_path, config):
-    """Process is properly interrupted if using pip fails."""
-    metadata = tmp_path / CHARM_METADATA
-    metadata.write_text("name: crazycharm")
-    build_dir = tmp_path / BUILD_DIRNAME
-    build_dir.mkdir()
-
-    builder = Builder(
-        {
-            "from": tmp_path,
-            "entrypoint": "whatever",
-            "requirement": ["something"],
-        },
-        config,
-    )
-
-    with patch("charmcraft.commands.build.subprocess.run") as mock_run:
-        mock_run.return_value.returncode = 1
-        with patch("charmcraft.commands.build.polite_exec") as mock:
-            mock.return_value = -7
-            with pytest.raises(CommandError, match="problems using pip"):
-                builder.handle_dependencies()
-
-
-def test_build_dependencies_virtualenv_error_installing(tmp_path, config):
-    """Process is properly interrupted if virtualenv creation fails."""
-    metadata = tmp_path / CHARM_METADATA
-    metadata.write_text("name: crazycharm")
-    build_dir = tmp_path / BUILD_DIRNAME
-    build_dir.mkdir()
-
-    builder = Builder(
-        {
-            "from": tmp_path,
-            "entrypoint": "whatever",
-            "requirement": ["something"],
-        },
-        config,
-    )
-
-    with patch("charmcraft.commands.build.subprocess.run") as mock_run:
-        mock_run.return_value.returncode = 1
-        with patch("charmcraft.commands.build.polite_exec") as mock:
-            mock.side_effect = [0, -7]
-            with pytest.raises(CommandError, match="problems installing dependencies"):
-                builder.handle_dependencies()
-
-
-def test_build_package_tree_structure(tmp_path, monkeypatch, config):
-    """The zip file is properly built internally."""
-    # the metadata
-    metadata_data = {"name": "name-from-metadata"}
-    metadata_file = tmp_path / "metadata.yaml"
-    with metadata_file.open("wt", encoding="ascii") as fh:
-        yaml.dump(metadata_data, fh)
-
-    # create some dirs and files! a couple of files outside, and the dir we'll zip...
-    file_outside_1 = tmp_path / "file_outside_1"
-    with file_outside_1.open("wb") as fh:
-        fh.write(b"content_out_1")
-    file_outside_2 = tmp_path / "file_outside_2"
-    with file_outside_2.open("wb") as fh:
-        fh.write(b"content_out_2")
-    to_be_zipped_dir = tmp_path / BUILD_DIRNAME
-    to_be_zipped_dir.mkdir()
-
-    # ...also outside a dir with a file...
-    dir_outside = tmp_path / "extdir"
-    dir_outside.mkdir()
-    file_ext = dir_outside / "file_ext"
-    with file_ext.open("wb") as fh:
-        fh.write(b"external file")
-
-    # ...then another file inside, and another dir...
-    file_inside = to_be_zipped_dir / "file_inside"
-    with file_inside.open("wb") as fh:
-        fh.write(b"content_in")
-    dir_inside = to_be_zipped_dir / "somedir"
-    dir_inside.mkdir()
-
-    # ...also inside, a link to the external dir...
-    dir_linked_inside = to_be_zipped_dir / "linkeddir"
-    dir_linked_inside.symlink_to(dir_outside)
-
-    # ...and finally another real file, and two symlinks
-    file_deep_1 = dir_inside / "file_deep_1"
-    with file_deep_1.open("wb") as fh:
-        fh.write(b"content_deep")
-    file_deep_2 = dir_inside / "file_deep_2"
-    file_deep_2.symlink_to(file_inside)
-    file_deep_3 = dir_inside / "file_deep_3"
-    file_deep_3.symlink_to(file_outside_1)
-
-    # zip it
-    monkeypatch.chdir(tmp_path)  # so the zip file is left in the temp dir
-    builder = Builder(
-        {
-            "from": tmp_path,
-            "entrypoint": "whatever",
-            "requirement": [],
-        },
-        config,
-    )
-    zipname = builder.handle_package()
-
-    # check the stuff outside is not in the zip, the stuff inside is zipped (with
-    # contents!), and all relative to build dir
-    zf = zipfile.ZipFile(zipname)
-    assert "file_outside_1" not in [x.filename for x in zf.infolist()]
-    assert "file_outside_2" not in [x.filename for x in zf.infolist()]
-    assert zf.read("file_inside") == b"content_in"
-    assert zf.read("somedir/file_deep_1") == b"content_deep"  # own
-    assert zf.read("somedir/file_deep_2") == b"content_in"  # from file inside
-    assert zf.read("somedir/file_deep_3") == b"content_out_1"  # from file outside 1
-    assert zf.read("linkeddir/file_ext") == b"external file"  # from file in the outside linked dir
-
-
-def test_build_package_name(tmp_path, monkeypatch, config):
-    """The zip file name comes from the metadata."""
-    to_be_zipped_dir = tmp_path / BUILD_DIRNAME
-    to_be_zipped_dir.mkdir()
-
-    # the metadata
-    metadata_data = {"name": "name-from-metadata"}
-    metadata_file = tmp_path / "metadata.yaml"
-    with metadata_file.open("wt", encoding="ascii") as fh:
-        yaml.dump(metadata_data, fh)
-
-    # zip it
-    monkeypatch.chdir(tmp_path)  # so the zip file is left in the temp dir
-    builder = Builder(
-        {
-            "from": tmp_path,
-            "entrypoint": "whatever",
-            "requirement": [],
-        },
-        config,
-    )
-    zipname = builder.handle_package()
-
-    assert zipname == "name-from-metadata.charm"
-
-
-def test_builder_without_jujuignore(tmp_path, config):
-    """Without a .jujuignore we still have a default set of ignores"""
-    metadata = tmp_path / CHARM_METADATA
-    metadata.write_text("name: crazycharm")
-    build_dir = tmp_path / BUILD_DIRNAME
-    build_dir.mkdir()
-
-    builder = Builder(
-        {
-            "from": tmp_path,
-            "entrypoint": "whatever",
-            "requirement": [],
-        },
-        config,
-    )
-    ignore = builder._load_juju_ignore()
-    assert ignore.match("/.git", is_dir=True)
-    assert ignore.match("/build", is_dir=True)
-    assert not ignore.match("myfile.py", is_dir=False)
-
-
-def test_builder_with_jujuignore(tmp_path, config):
-    """With a .jujuignore we will include additional ignores."""
-    metadata = tmp_path / CHARM_METADATA
-    metadata.write_text("name: crazycharm")
-    build_dir = tmp_path / BUILD_DIRNAME
-    build_dir.mkdir()
-    with (tmp_path / ".jujuignore").open("w", encoding="utf-8") as ignores:
-        ignores.write("*.py\n" "/h\xef.txt\n")
-
-    builder = Builder(
-        {
-            "from": tmp_path,
-            "entrypoint": "whatever",
-            "requirement": [],
-        },
-        config,
-    )
-    ignore = builder._load_juju_ignore()
-    assert ignore.match("/.git", is_dir=True)
-    assert ignore.match("/build", is_dir=True)
-    assert ignore.match("myfile.py", is_dir=False)
-    assert not ignore.match("hi.txt", is_dir=False)
-    assert ignore.match("h\xef.txt", is_dir=False)
-    assert not ignore.match("myfile.c", is_dir=False)
-=======
     assert not any(rec for rec in caplog.records if rec.levelno == logging.DEBUG)
->>>>>>> f206c434
 
 
 # --- tests for relativise helper
@@ -2049,7 +1645,9 @@
     bases_config = BasesConfiguration(
         **{
             "build-on": [],
-            "run-on": [Base(name="xname", channel="xchannel", architectures=["xarch1"])],
+            "run-on": [
+                Base(name="xname", channel="xchannel", architectures=["xarch1"])
+            ],
         }
     )
 
