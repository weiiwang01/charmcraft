# Copyright 2020 Canonical Ltd.
#
# Licensed under the Apache License, Version 2.0 (the "License");
# you may not use this file except in compliance with the License.
# You may obtain a copy of the License at
#
# http://www.apache.org/licenses/LICENSE-2.0
#
# Unless required by applicable law or agreed to in writing, software
# distributed under the License is distributed on an "AS IS" BASIS,
# WITHOUT WARRANTIES OR CONDITIONS OF ANY KIND, either express or implied.
# See the License for the specific language governing permissions and
# limitations under the License.
#
# For further info, check https://github.com/canonical/charmcraft

import logging
import pathlib
import os
import socket
import sys
import zipfile
from collections import namedtuple
from unittest.mock import patch, call

import pytest
import yaml

from charmcraft.cmdbase import CommandError
from charmcraft.commands.build import (
    BUILD_DIRNAME,
    Builder,
    CHARM_METADATA,
    DISPATCH_CONTENT,
    DISPATCH_FILENAME,
    VENV_DIRNAME,
    Validator,
    polite_exec,
    relativise,
)


# --- Validator tests

def test_validator_process_simple():
    """Process the present options and store the result."""
    class TestValidator(Validator):
        _options = ['foo', 'bar']

        def validate_foo(self, arg):
            assert arg == 35
            return 70

        def validate_bar(self, arg):
            assert arg == 45
            return 80

    test_args = namedtuple('T', 'foo bar')(35, 45)
    validator = TestValidator()
    result = validator.process(test_args)
    assert result == dict(foo=70, bar=80)


def test_validator_process_notpresent():
    """Process an option after not finding the value."""
    class TestValidator(Validator):
        _options = ['foo']

        def validate_foo(self, arg):
            assert arg is None
            return 70

    test_args = namedtuple('T', 'bar')(35)
    validator = TestValidator()
    result = validator.process(test_args)
    assert result == dict(foo=70)


def test_validator_from_simple(tmp_path):
    """'from' param: simple validation and setting in Validation."""
    validator = Validator()
    resp = validator.validate_from(tmp_path)
    assert resp == tmp_path
    assert validator.basedir == tmp_path


def test_validator_from_default():
    """'from' param: default value."""
    validator = Validator()
    resp = validator.validate_from(None)
    assert resp == pathlib.Path('.').absolute()


def test_validator_from_absolutized(tmp_path, monkeypatch):
    """'from' param: check it's made absolute."""
    # change dir to the temp one, where we will have the 'dir1/dir2' tree
    dir1 = tmp_path / 'dir1'
    dir1.mkdir()
    dir2 = dir1 / 'dir2'
    dir2.mkdir()
    monkeypatch.chdir(tmp_path)

    validator = Validator()
    resp = validator.validate_from(pathlib.Path('dir1/dir2'))
    assert resp == dir2


def test_validator_from_expanded():
    """'from' param: expands the user-home prefix."""
    validator = Validator()
    resp = validator.validate_from(pathlib.Path('~'))
    assert resp == pathlib.Path.home()


def test_validator_from_exist():
    """'from' param: checks that the directory exists."""
    validator = Validator()
    expected_msg = "the charm directory was not found: '/not_really_there'"
    with pytest.raises(CommandError, match=expected_msg):
        validator.validate_from(pathlib.Path('/not_really_there'))


def test_validator_from_isdir(tmp_path):
    """'from' param: checks that the directory is really that."""
    testfile = tmp_path / 'testfile'
    testfile.touch()

    validator = Validator()
    expected_msg = "the charm directory is not really a directory: '{}'".format(testfile)
    with pytest.raises(CommandError, match=expected_msg):
        validator.validate_from(testfile)


def test_validator_entrypoint_simple(tmp_path):
    """'entrypoint' param: simple validation."""
    testfile = tmp_path / 'testfile'
    testfile.touch(mode=0o777)

    validator = Validator()
    validator.basedir = tmp_path
    resp = validator.validate_entrypoint(testfile)
    assert resp == testfile


def test_validator_entrypoint_default(tmp_path):
    """'entrypoint' param: default value."""
    default_entrypoint = tmp_path / 'src' / 'charm.py'
    default_entrypoint.parent.mkdir()
    default_entrypoint.touch(mode=0o777)

    validator = Validator()
    validator.basedir = tmp_path
    resp = validator.validate_entrypoint(None)
    assert resp == default_entrypoint


def test_validator_entrypoint_absolutized(tmp_path, monkeypatch):
    """'entrypoint' param: check it's made absolute."""
    # change dir to the temp one, where we will have the 'dirX/file.py' stuff
    dirx = tmp_path / 'dirX'
    dirx.mkdir()
    testfile = dirx / 'file.py'
    testfile.touch(mode=0o777)
    monkeypatch.chdir(tmp_path)

    validator = Validator()
    validator.basedir = tmp_path
    resp = validator.validate_entrypoint(pathlib.Path('dirX/file.py'))
    assert resp == testfile


def test_validator_entrypoint_expanded(tmp_path):
    """'entrypoint' param: expands the user-home prefix."""
    fake_home = tmp_path / 'homedir'
    fake_home.mkdir()

    testfile = fake_home / 'testfile'
    testfile.touch(mode=0o777)

    validator = Validator()
    validator.basedir = tmp_path

    with patch.dict(os.environ, {'HOME': str(fake_home)}):
        resp = validator.validate_entrypoint(pathlib.Path('~/testfile'))
    assert resp == testfile


def test_validator_entrypoint_exist():
    """'entrypoint' param: checks that the file exists."""
    validator = Validator()
    expected_msg = "the charm entry point was not found: '/not_really_there.py'"
    with pytest.raises(CommandError, match=expected_msg):
        validator.validate_entrypoint(pathlib.Path('/not_really_there.py'))


def test_validator_entrypoint_inside_project(tmp_path):
    """'entrypoint' param: checks that it's part of the project."""
    project_dir = tmp_path / 'test-project'
    testfile = tmp_path / 'testfile'
    testfile.touch(mode=0o777)

    validator = Validator()
    validator.basedir = project_dir

    expected_msg = "the entry point must be inside the project: '{}'".format(testfile)
    with pytest.raises(CommandError, match=expected_msg):
        validator.validate_entrypoint(testfile)


def test_validator_entrypoint_exec(tmp_path):
    """'entrypoint' param: checks that the file is executable."""
    testfile = tmp_path / 'testfile'
    testfile.touch(mode=0o444)

    validator = Validator()
    validator.basedir = tmp_path
    expected_msg = "the charm entry point must be executable: '{}'".format(testfile)
    with pytest.raises(CommandError, match=expected_msg):
        validator.validate_entrypoint(testfile)


def test_validator_requirement_simple(tmp_path):
    """'requirement' param: simple validation."""
    testfile = tmp_path / 'testfile'
    testfile.touch()

    validator = Validator()
    resp = validator.validate_requirement([testfile])
    assert resp == [testfile]


def test_validator_requirement_multiple(tmp_path):
    """'requirement' param: multiple files."""
    testfile1 = tmp_path / 'testfile1'
    testfile1.touch()
    testfile2 = tmp_path / 'testfile2'
    testfile2.touch()

    validator = Validator()
    resp = validator.validate_requirement([testfile1, testfile2])
    assert resp == [testfile1, testfile2]


def test_validator_requirement_default_present_ok(tmp_path):
    """'requirement' param: default value when a requirements.txt is there and readable."""
    default_requirement = tmp_path / 'requirements.txt'
    default_requirement.touch()

    validator = Validator()
    validator.basedir = tmp_path
    resp = validator.validate_requirement(None)
    assert resp == [default_requirement]


def test_validator_requirement_default_present_not_readable(tmp_path):
    """'requirement' param: default value when a requirements.txt is there but not readable."""
    default_requirement = tmp_path / 'requirements.txt'
    default_requirement.touch(0o230)

    validator = Validator()
    validator.basedir = tmp_path
    resp = validator.validate_requirement(None)
    assert resp == []


def test_validator_requirement_default_missing(tmp_path):
    """'requirement' param: default value when no requirements.txt is there."""
    validator = Validator()
    validator.basedir = tmp_path
    resp = validator.validate_requirement(None)
    assert resp == []


def test_validator_requirement_absolutized(tmp_path, monkeypatch):
    """'requirement' param: check it's made absolute."""
    # change dir to the temp one, where we will have the reqs file
    testfile = tmp_path / 'reqs.txt'
    testfile.touch()
    monkeypatch.chdir(tmp_path)

    validator = Validator()
    resp = validator.validate_requirement([pathlib.Path('reqs.txt')])
    assert resp == [testfile]


def test_validator_requirement_expanded(tmp_path):
    """'requirement' param: expands the user-home prefix."""
    fake_home = tmp_path / 'homedir'
    fake_home.mkdir()

    requirement = fake_home / 'requirements.txt'
    requirement.touch(0o230)

    validator = Validator()

    with patch.dict(os.environ, {'HOME': str(fake_home)}):
        resp = validator.validate_requirement([pathlib.Path('~/requirements.txt')])
    assert resp == [requirement]


def test_validator_requirement_exist():
    """'requirement' param: checks that the file exists."""
    validator = Validator()
    expected_msg = "the requirements file was not found: '/not_really_there.txt'"
    with pytest.raises(CommandError, match=expected_msg):
        validator.validate_requirement([pathlib.Path('/not_really_there.txt')])


# --- Polite Executor tests

def test_politeexec_base(caplog):
    """Basic execution."""
    caplog.set_level(logging.ERROR, logger="charmcraft")

    cmd = ['echo', 'HELO']
    retcode = polite_exec(cmd)
    assert retcode == 0
    assert not caplog.records


def test_politeexec_stdout_logged(caplog):
    """The standard output is logged in debug."""
    caplog.set_level(logging.DEBUG, logger="charmcraft")

    cmd = ['echo', 'HELO']
    polite_exec(cmd)
    expected = [
        "Running external command ['echo', 'HELO']",
        ":: HELO",
    ]
    assert expected == [rec.message for rec in caplog.records]


def test_politeexec_stderr_logged(caplog):
    """The standard error is logged in debug."""
    caplog.set_level(logging.DEBUG, logger="charmcraft")

    cmd = [sys.executable, '-c', "import sys; print('weird, huh?', file=sys.stderr)"]
    polite_exec(cmd)
    expected = [
        "Running external command " + str(cmd),
        ":: weird, huh?",
    ]
    assert expected == [rec.message for rec in caplog.records]


def test_politeexec_failed(caplog):
    """It's logged in error if cmd fails."""
    caplog.set_level(logging.ERROR, logger="charmcraft")

    cmd = [sys.executable, '-c', "exit(3)"]
    retcode = polite_exec(cmd)
    assert retcode == 3
    expected_msg = "Executing {} failed with return code 3".format(cmd)
    assert any(expected_msg in rec.message for rec in caplog.records)


def test_politeexec_crashed(caplog, tmp_path):
    """It's logged in error if cmd fails."""
    caplog.set_level(logging.ERROR, logger="charmcraft")
    nonexistent = tmp_path / 'whatever'

    cmd = [str(nonexistent)]
    retcode = polite_exec(cmd)
    assert retcode == 1
    expected_msg = "Executing {} crashed with FileNotFoundError".format(cmd)
    assert any(expected_msg in rec.message for rec in caplog.records)


# --- (real) build tests


def test_build_basic_complete_structure(tmp_path, monkeypatch):
    """Integration test: a simple structure with custom lib and normal src dir."""
    build_dir = tmp_path / BUILD_DIRNAME
    build_dir.mkdir()

    # the metadata (save it and restore to later check)
    metadata_data = {'name': 'name-from-metadata'}
    metadata_file = tmp_path / 'metadata.yaml'
    metadata_raw = yaml.dump(metadata_data).encode('ascii')
    with metadata_file.open('wb') as fh:
        fh.write(metadata_raw)

    # a lib dir
    lib_dir = tmp_path / 'lib'
    lib_dir.mkdir()
    ops_lib_dir = lib_dir / 'ops'
    ops_lib_dir.mkdir()
    ops_stuff = ops_lib_dir / 'stuff.txt'
    with ops_stuff.open('wb') as fh:
        fh.write(b'ops stuff')

    # simple source code
    src_dir = tmp_path / 'src'
    src_dir.mkdir()
    charm_script = src_dir / 'charm.py'
    with charm_script.open('wb') as fh:
        fh.write(b'all the magic')

    monkeypatch.chdir(tmp_path)  # so the zip file is left in the temp dir
    builder = Builder({
        'from': tmp_path,
        'entrypoint': charm_script,
        'requirement': [],
    })
    zipname = builder.run()

    # check all is properly inside the zip
    # contents!), and all relative to build dir
    zf = zipfile.ZipFile(zipname)
    assert zf.read('metadata.yaml') == metadata_raw
    assert zf.read('src/charm.py') == b"all the magic"
    dispatch = DISPATCH_CONTENT.format(entrypoint_relative_path='src/charm.py').encode('ascii')
    assert zf.read('dispatch') == dispatch
    assert zf.read('hooks/install') == dispatch
    assert zf.read('hooks/start') == dispatch
    assert zf.read('hooks/upgrade-charm') == dispatch
    assert zf.read('lib/ops/stuff.txt') == b"ops stuff"


def test_build_generics_simple(tmp_path):
    """Check transferred metadata and simple entrypoint, also return proper linked entrypoint."""
    build_dir = tmp_path / BUILD_DIRNAME
    build_dir.mkdir()

    metadata = tmp_path / CHARM_METADATA
    metadata.touch()
    entrypoint = tmp_path / 'crazycharm.py'
    entrypoint.touch()

    builder = Builder({
        'from': tmp_path,
        'entrypoint': entrypoint,
        'requirement': [],
    })
    linked_entrypoint = builder.handle_generic_paths()

    built_metadata = build_dir / CHARM_METADATA
    assert built_metadata.is_file()
    assert built_metadata.stat().st_ino == metadata.stat().st_ino

    built_entrypoint = build_dir / 'crazycharm.py'
    assert built_entrypoint.is_file()
    assert built_entrypoint.stat().st_ino == entrypoint.stat().st_ino

    assert linked_entrypoint == built_entrypoint


def test_build_generics_ignored_file(tmp_path, caplog):
    """Don't include ignored filed."""
    caplog.set_level(logging.DEBUG)
    build_dir = tmp_path / BUILD_DIRNAME
    build_dir.mkdir()

    # create two files (and the needed entrypoint)
    file1 = tmp_path / 'file1.txt'
    file1.touch()
    file2 = tmp_path / 'file2.txt'
    file2.touch()
    entrypoint = tmp_path / 'crazycharm.py'
    entrypoint.touch()

    builder = Builder({
        'from': tmp_path,
        'entrypoint': entrypoint,
        'requirement': [],
    })

    # set it up to ignore file 2 and make it work
    builder.ignorer._compile_from(['file2.*'])  # FIXME: revisit this after jam's branch
    builder.handle_generic_paths()

    assert (build_dir / 'file1.txt').exists()
    assert not (build_dir / 'file2.txt').exists()

    expected = "Ignoring file because of rules: 'file2.txt'"
    assert expected in [rec.message for rec in caplog.records]


def test_build_generics_ignored_dir(tmp_path, caplog):
    """Don't include ignored dir."""
    caplog.set_level(logging.DEBUG)
    build_dir = tmp_path / BUILD_DIRNAME
    build_dir.mkdir()

    # create two files (and the needed entrypoint)
    dir1 = tmp_path / 'dir1'
    dir1.mkdir()
    dir2 = tmp_path / 'dir2'
    dir2.mkdir()
    entrypoint = tmp_path / 'crazycharm.py'
    entrypoint.touch()

    builder = Builder({
        'from': tmp_path,
        'entrypoint': entrypoint,
        'requirement': [],
    })

    # set it up to ignore dir 2 and make it work
    builder.ignorer._compile_from(['dir2'])  # FIXME: revisit this after jam's branch
    builder.handle_generic_paths()

    assert (build_dir / 'dir1').exists()
    assert not (build_dir / 'dir2').exists()

    expected = "Ignoring directory because of rules: 'dir2'"
    assert expected in [rec.message for rec in caplog.records]


def test_build_generics_tree(tmp_path, caplog):
    """Manages ok a deep tree, including internal ignores."""
    caplog.set_level(logging.DEBUG)

    build_dir = tmp_path / BUILD_DIRNAME
    build_dir.mkdir()

    # create this structure:
    # ├─ crazycharm.py  (entrypoint)
    # ├─ file1.txt
    # ├─ dir1
    # │  └─ dir3  (ignored!)
    # └─ dir2
    #    ├─ file2.txt
    #    ├─ file3.txt  (ignored!)
    #    ├─ dir4  (ignored!)
    #    │   └─ file4.txt
    #    └─ dir5
    entrypoint = tmp_path / 'crazycharm.py'
    entrypoint.touch()
    file1 = tmp_path / 'file1.txt'
    file1.touch()
    dir1 = tmp_path / 'dir1'
    dir1.mkdir()
    dir3 = dir1 / 'dir3'
    dir3.mkdir()
    dir2 = tmp_path / 'dir2'
    dir2.mkdir()
    file2 = dir2 / 'file2.txt'
    file2.touch()
    file3 = dir2 / 'file3.txt'
    file3.touch()
    dir4 = dir2 / 'dir4'
    dir4.mkdir()
    file4 = dir4 / 'file4.txt'
    file4.touch()
    dir5 = dir2 / 'dir5'
    dir5.mkdir()

    builder = Builder({
        'from': tmp_path,
        'entrypoint': entrypoint,
        'requirement': [],
    })

    # set it up to ignore some stuff and make it work
    builder.ignorer._compile_from([
        'dir1/dir3',
        'dir2/file3.txt',
        'dir2/dir4',
    ])  # FIXME: revisit this after jam's branch
    builder.handle_generic_paths()

    assert (build_dir / 'crazycharm.py').exists()
    assert (build_dir / 'file1.txt').exists()
    assert (build_dir / 'dir1').exists()
    assert not (build_dir / 'dir1' / 'dir3').exists()
    assert (build_dir / 'dir2').exists()
    assert (build_dir / 'dir2' / 'file2.txt').exists()
    assert not (build_dir / 'dir2' / 'file3.txt').exists()
    assert not (build_dir / 'dir2' / 'dir4').exists()
    assert (build_dir / 'dir2' / 'dir5').exists()


def test_build_generics_symlink_ok(tmp_path):
    """Respects a symlink."""
    build_dir = tmp_path / BUILD_DIRNAME
    build_dir.mkdir()

    entrypoint = tmp_path / 'crazycharm.py'
    entrypoint.touch()
    the_symlink = tmp_path / 'somehook.py'
    the_symlink.symlink_to(entrypoint)

    builder = Builder({
        'from': tmp_path,
        'entrypoint': entrypoint,
        'requirement': [],
    })
    builder.handle_generic_paths()

    built_symlink = build_dir / 'somehook.py'
    assert built_symlink.is_symlink()
    assert built_symlink.resolve() == build_dir / 'crazycharm.py'
    real_link = os.readlink(str(built_symlink))
    assert real_link == 'crazycharm.py'


def test_build_generics_symlink_deep(tmp_path):
    """Correctly re-links a symlink across deep dirs."""
    build_dir = tmp_path / BUILD_DIRNAME
    build_dir.mkdir()
    entrypoint = tmp_path / 'crazycharm.py'
    entrypoint.touch()

    dir1 = tmp_path / 'dir1'
    dir1.mkdir()
    dir2 = tmp_path / 'dir2'
    dir2.mkdir()
    original_target = dir1 / 'file.real'
    original_target.touch()
    the_symlink = dir2 / 'file.link'
    the_symlink.symlink_to(original_target)

    builder = Builder({
        'from': tmp_path,
        'entrypoint': entrypoint,
        'requirement': [],
    })
    builder.handle_generic_paths()

    built_symlink = build_dir / 'dir2' / 'file.link'
    assert built_symlink.is_symlink()
    assert built_symlink.resolve() == build_dir / 'dir1' / 'file.real'
    real_link = os.readlink(str(built_symlink))
    assert real_link == '../dir1/file.real'


def test_build_generics_symlink_outside(tmp_path, caplog):
    """Ignores (with warning) a symlink pointing outside projects dir."""
    caplog.set_level(logging.WARNING)

    project_dir = tmp_path / 'test-project'
    project_dir.mkdir()

    build_dir = project_dir / BUILD_DIRNAME
    build_dir.mkdir()
    entrypoint = project_dir / 'crazycharm.py'
    entrypoint.touch()

    outside_project = tmp_path / 'dangerous.txt'
    outside_project.touch()
    the_symlink = project_dir / 'external-file'
    the_symlink.symlink_to(outside_project)

    builder = Builder({
        'from': project_dir,
        'entrypoint': entrypoint,
        'requirement': [],
    })
    builder.handle_generic_paths()

    assert not (build_dir / 'external-file').exists()
    expected = "Ignoring symlink because targets outside the project: 'external-file'"
    assert expected in [rec.message for rec in caplog.records]


def test_build_generics_different_filetype(tmp_path, caplog, monkeypatch):
    """Ignores whatever is not a regular file, symlink or dir."""
    caplog.set_level(logging.DEBUG)

    # change into the tmp path and do everything locally, because otherwise the socket path
    # will be too long for mac os
    monkeypatch.chdir(tmp_path)

    build_dir = pathlib.Path(BUILD_DIRNAME)
    build_dir.mkdir()
    entrypoint = pathlib.Path('crazycharm.py')
    entrypoint.touch()

    # create a socket
    sock = socket.socket(socket.AF_UNIX, socket.SOCK_STREAM)
    sock.bind('test-socket')

    builder = Builder({
        'from': tmp_path,
        'entrypoint': tmp_path / entrypoint,
        'requirement': [],
    })
    builder.handle_generic_paths()

    assert not (build_dir / 'test-socket').exists()
    expected = "Ignoring file because of type: 'test-socket'"
    assert expected in [rec.message for rec in caplog.records]


def test_build_dispatcher_modern_dispatch_created(tmp_path):
    """The dispatcher script is properly built."""
    build_dir = tmp_path / BUILD_DIRNAME
    build_dir.mkdir()

    linked_entrypoint = build_dir / 'somestuff.py'

    builder = Builder({
        'from': tmp_path,
        'entrypoint': 'whatever',
        'requirement': [],
    })
    builder.handle_dispatcher(linked_entrypoint)

    included_dispatcher = build_dir / DISPATCH_FILENAME
    with included_dispatcher.open('rt', encoding='utf8') as fh:
        dispatcher_code = fh.read()
    assert dispatcher_code == DISPATCH_CONTENT.format(entrypoint_relative_path='somestuff.py')


def test_build_dispatcher_modern_dispatch_respected(tmp_path):
    """The already included dispatcher script is left untouched."""
    build_dir = tmp_path / BUILD_DIRNAME
    build_dir.mkdir()

    already_present_dispatch = build_dir / DISPATCH_FILENAME
    with already_present_dispatch.open('wb') as fh:
        fh.write(b'abc')

    builder = Builder({
        'from': tmp_path,
        'entrypoint': 'whatever',
        'requirement': [],
    })
    builder.handle_dispatcher('whatever')

    with already_present_dispatch.open('rb') as fh:
        assert fh.read() == b'abc'


def test_build_dispatcher_classic_hooks_mandatory_created(tmp_path):
    """The mandatory classic hooks are implemented ok if not present."""
    build_dir = tmp_path / BUILD_DIRNAME
    build_dir.mkdir()

    linked_entrypoint = build_dir / 'somestuff.py'
    included_dispatcher = build_dir / DISPATCH_FILENAME

    builder = Builder({
        'from': tmp_path,
        'entrypoint': 'whatever',
        'requirement': [],
    })
    with patch('charmcraft.commands.build.MANDATORY_HOOK_NAMES', {'testhook'}):
        builder.handle_dispatcher(linked_entrypoint)

    test_hook = build_dir / 'hooks' / 'testhook'
    assert test_hook.is_symlink()
    assert test_hook.resolve() == included_dispatcher
    real_link = os.readlink(str(test_hook))
    assert real_link == os.path.join('..', DISPATCH_FILENAME)


def test_build_dispatcher_classic_hooks_mandatory_respected(tmp_path):
    """The already included mandatory classic hooks are left untouched."""
    build_dir = tmp_path / BUILD_DIRNAME
    build_dir.mkdir()

    built_hooks_dir = build_dir / 'hooks'
    built_hooks_dir.mkdir()
    test_hook = built_hooks_dir / 'testhook'
    with test_hook.open('wb') as fh:
        fh.write(b'abc')

    linked_entrypoint = build_dir / 'somestuff.py'

    builder = Builder({
        'from': tmp_path,
        'entrypoint': 'whatever',
        'requirement': [],
    })
    with patch('charmcraft.commands.build.MANDATORY_HOOK_NAMES', {'testhook'}):
        builder.handle_dispatcher(linked_entrypoint)

    with test_hook.open('rb') as fh:
        assert fh.read() == b'abc'


def test_build_dispatcher_classic_hooks_linking_charm_replaced(tmp_path, caplog):
    """Hooks that are just a symlink to the entrypoint are replaced."""
    caplog.set_level(logging.DEBUG, logger="charmcraft")

    build_dir = tmp_path / BUILD_DIRNAME
    build_dir.mkdir()

    # simple source code
    src_dir = build_dir / 'src'
    src_dir.mkdir()
    built_charm_script = src_dir / 'charm.py'
    with built_charm_script.open('wb') as fh:
        fh.write(b'all the magic')

    # a test hook, just a symlink to the charm
    built_hooks_dir = build_dir / 'hooks'
    built_hooks_dir.mkdir()
    test_hook = built_hooks_dir / 'somehook'
    test_hook.symlink_to(built_charm_script)

    included_dispatcher = build_dir / DISPATCH_FILENAME

    builder = Builder({
        'from': tmp_path,
        'entrypoint': 'whatever',
        'requirement': [],
    })
    builder.handle_dispatcher(built_charm_script)

    # the test hook is still there and a symlink, but now pointing to the dispatcher
    assert test_hook.is_symlink()
    assert test_hook.resolve() == included_dispatcher
    expected = "Replacing existing hook 'somehook' as it's a symlink to the entrypoint"
    assert expected in [rec.message for rec in caplog.records]


def test_build_dependencies_virtualenv_simple(tmp_path):
    """A virtualenv is created with the specified requirements file."""
    build_dir = tmp_path / BUILD_DIRNAME
    build_dir.mkdir()

    builder = Builder({
        'from': tmp_path,
        'entrypoint': 'whatever',
        'requirement': ['reqs.txt'],
    })

    with patch('charmcraft.commands.build.polite_exec') as mock:
        mock.return_value = 0
        builder.handle_dependencies()

    envpath = build_dir / VENV_DIRNAME
    assert mock.mock_calls == [
        call(['pip3', 'list']),
        call(['pip3', 'install', '--target={}'.format(envpath), '--requirement=reqs.txt']),
    ]


def test_build_dependencies_virtualenv_multiple(tmp_path):
    """A virtualenv is created with multiple requirements files."""
    build_dir = tmp_path / BUILD_DIRNAME
    build_dir.mkdir()

    builder = Builder({
        'from': tmp_path,
        'entrypoint': 'whatever',
        'requirement': ['reqs1.txt', 'reqs2.txt'],
    })

    with patch('charmcraft.commands.build.polite_exec') as mock:
        mock.return_value = 0
        builder.handle_dependencies()

    envpath = build_dir / VENV_DIRNAME
    assert mock.mock_calls == [
        call(['pip3', 'list']),
        call(['pip3', 'install', '--target={}'.format(envpath),
              '--requirement=reqs1.txt', '--requirement=reqs2.txt']),
    ]


def test_build_dependencies_virtualenv_none(tmp_path):
    """The virtualenv is NOT created if no needed."""
    build_dir = tmp_path / BUILD_DIRNAME
    build_dir.mkdir()

    builder = Builder({
        'from': tmp_path,
        'entrypoint': 'whatever',
        'requirement': [],
    })

    with patch('charmcraft.commands.build.polite_exec') as mock:
        builder.handle_dependencies()

    mock.assert_not_called()


def test_build_dependencies_virtualenv_error_basicpip(tmp_path):
    """Process is properly interrupted if using pip fails."""
    build_dir = tmp_path / BUILD_DIRNAME
    build_dir.mkdir()

    builder = Builder({
        'from': tmp_path,
        'entrypoint': 'whatever',
        'requirement': ['something'],
    })

    with patch('charmcraft.commands.build.polite_exec') as mock:
        mock.return_value = -7
        with pytest.raises(CommandError, match="problems using pip"):
            builder.handle_dependencies()


def test_build_dependencies_virtualenv_error_installing(tmp_path):
    """Process is properly interrupted if virtualenv creation fails."""
    build_dir = tmp_path / BUILD_DIRNAME
    build_dir.mkdir()

    builder = Builder({
        'from': tmp_path,
        'entrypoint': 'whatever',
        'requirement': ['something'],
    })

    with patch('charmcraft.commands.build.polite_exec') as mock:
        mock.side_effect = [0, -7]
        with pytest.raises(CommandError, match="problems installing dependencies"):
            builder.handle_dependencies()


def test_build_package_tree_structure(tmp_path, monkeypatch):
    """The zip file is properly built internally."""
    # the metadata
    metadata_data = {'name': 'name-from-metadata'}
    metadata_file = tmp_path / 'metadata.yaml'
    with metadata_file.open('wt', encoding='ascii') as fh:
        yaml.dump(metadata_data, fh)

    # create some dirs and files! a couple of files outside, and the dir we'll zip...
    file_outside_1 = tmp_path / 'file_outside_1'
    with file_outside_1.open('wb') as fh:
        fh.write(b'content_out_1')
    file_outside_2 = tmp_path / 'file_outside_2'
    with file_outside_2.open('wb') as fh:
        fh.write(b'content_out_2')
    to_be_zipped_dir = tmp_path / BUILD_DIRNAME
    to_be_zipped_dir.mkdir()

    # ...also outside a dir with a file...
    dir_outside = tmp_path / 'extdir'
    dir_outside.mkdir()
    file_ext = dir_outside / 'file_ext'
    with file_ext.open('wb') as fh:
        fh.write(b'external file')

    # ...then another file inside, and another dir...
    file_inside = to_be_zipped_dir / 'file_inside'
    with file_inside.open('wb') as fh:
        fh.write(b'content_in')
    dir_inside = to_be_zipped_dir / 'somedir'
    dir_inside.mkdir()

    # ...also inside, a link to the external dir...
    dir_linked_inside = to_be_zipped_dir / 'linkeddir'
    dir_linked_inside.symlink_to(dir_outside)

    # ...and finally another real file, and two symlinks
    file_deep_1 = dir_inside / 'file_deep_1'
    with file_deep_1.open('wb') as fh:
        fh.write(b'content_deep')
    file_deep_2 = dir_inside / 'file_deep_2'
    file_deep_2.symlink_to(file_inside)
    file_deep_3 = dir_inside / 'file_deep_3'
    file_deep_3.symlink_to(file_outside_1)

    # zip it
    monkeypatch.chdir(tmp_path)  # so the zip file is left in the temp dir
    builder = Builder({
        'from': tmp_path,
        'entrypoint': 'whatever',
        'requirement': [],
    })
    zipname = builder.handle_package()

    # check the stuff outside is not in the zip, the stuff inside is zipped (with
    # contents!), and all relative to build dir
    zf = zipfile.ZipFile(zipname)
    assert 'file_outside_1' not in [x.filename for x in zf.infolist()]
    assert 'file_outside_2' not in [x.filename for x in zf.infolist()]
    assert zf.read('file_inside') == b"content_in"
    assert zf.read('somedir/file_deep_1') == b"content_deep"  # own
    assert zf.read('somedir/file_deep_2') == b"content_in"  # from file inside
    assert zf.read('somedir/file_deep_3') == b"content_out_1"  # from file outside 1
    assert zf.read('linkeddir/file_ext') == b"external file"  # from file in the outside linked dir


def test_build_package_name(tmp_path, monkeypatch):
    """The zip file name comes from the metadata."""
    to_be_zipped_dir = tmp_path / BUILD_DIRNAME
    to_be_zipped_dir.mkdir()

    # the metadata
    metadata_data = {'name': 'name-from-metadata'}
    metadata_file = tmp_path / 'metadata.yaml'
    with metadata_file.open('wt', encoding='ascii') as fh:
        yaml.dump(metadata_data, fh)

    # zip it
    monkeypatch.chdir(tmp_path)  # so the zip file is left in the temp dir
    builder = Builder({
        'from': tmp_path,
        'entrypoint': 'whatever',
        'requirement': [],
    })
    zipname = builder.handle_package()

    assert zipname == "name-from-metadata.charm"


<<<<<<< HEAD
# --- tests for relativise helper

def test_relativise_sameparent():
    """Two files in the same dir."""
    src = pathlib.Path("/tmp/foo/bar/src.txt")
    dst = pathlib.Path("/tmp/foo/bar/dst.txt")
    rel = relativise(src, dst)
    assert rel == pathlib.Path("dst.txt")


def test_relativise_src_under():
    """The src is in subdirectory of dst's parent."""
    src = pathlib.Path("/tmp/foo/bar/baz/src.txt")
    dst = pathlib.Path("/tmp/foo/dst.txt")
    rel = relativise(src, dst)
    assert rel == pathlib.Path("../../dst.txt")


def test_relativise_dst_under():
    """The dst is in subdirectory of src's parent."""
    src = pathlib.Path("/tmp/foo/src.txt")
    dst = pathlib.Path("/tmp/foo/bar/baz/dst.txt")
    rel = relativise(src, dst)
    assert rel == pathlib.Path("bar/baz/dst.txt")


def test_relativise_different_parents_shallow():
    """Different parents for src and dst, but shallow."""
    src = pathlib.Path("/tmp/foo/bar/src.txt")
    dst = pathlib.Path("/tmp/foo/baz/dst.txt")
    rel = relativise(src, dst)
    assert rel == pathlib.Path("../baz/dst.txt")


def test_relativise_different_parents_deep():
    """Different parents for src and dst, in a deep structure."""
    src = pathlib.Path("/tmp/foo/bar1/bar2/src.txt")
    dst = pathlib.Path("/tmp/foo/baz1/baz2/baz3/dst.txt")
    rel = relativise(src, dst)
    assert rel == pathlib.Path("../../baz1/baz2/baz3/dst.txt")
=======
def test_builder_without_jujuignore(tmp_path):
    """Without a .jujuignore we still have a default set of ignores"""
    build_dir = tmp_path / BUILD_DIRNAME
    build_dir.mkdir()

    builder = Builder({
        'from': tmp_path,
        'entrypoint': 'whatever',
        'requirement': [],
    })
    ignore = builder._load_juju_ignore()
    assert ignore.match('/.git', is_dir=True)
    assert ignore.match('/build', is_dir=True)
    assert not ignore.match('myfile.py', is_dir=False)


def test_builder_with_jujuignore(tmp_path):
    """With a .jujuignore we will include additional ignores."""
    build_dir = tmp_path / BUILD_DIRNAME
    build_dir.mkdir()
    with (tmp_path / '.jujuignore').open('w', encoding='utf-8') as ignores:
        ignores.write(
            '*.py\n'
            '/h\xef.txt\n'
        )

    builder = Builder({
        'from': tmp_path,
        'entrypoint': 'whatever',
        'requirement': [],
    })
    ignore = builder._load_juju_ignore()
    assert ignore.match('/.git', is_dir=True)
    assert ignore.match('/build', is_dir=True)
    assert ignore.match('myfile.py', is_dir=False)
    assert not ignore.match('hi.txt', is_dir=False)
    assert ignore.match('h\xef.txt', is_dir=False)
    assert not ignore.match('myfile.c', is_dir=False)
>>>>>>> b9c265a3
<|MERGE_RESOLUTION|>--- conflicted
+++ resolved
@@ -994,48 +994,6 @@
     assert zipname == "name-from-metadata.charm"
 
 
-<<<<<<< HEAD
-# --- tests for relativise helper
-
-def test_relativise_sameparent():
-    """Two files in the same dir."""
-    src = pathlib.Path("/tmp/foo/bar/src.txt")
-    dst = pathlib.Path("/tmp/foo/bar/dst.txt")
-    rel = relativise(src, dst)
-    assert rel == pathlib.Path("dst.txt")
-
-
-def test_relativise_src_under():
-    """The src is in subdirectory of dst's parent."""
-    src = pathlib.Path("/tmp/foo/bar/baz/src.txt")
-    dst = pathlib.Path("/tmp/foo/dst.txt")
-    rel = relativise(src, dst)
-    assert rel == pathlib.Path("../../dst.txt")
-
-
-def test_relativise_dst_under():
-    """The dst is in subdirectory of src's parent."""
-    src = pathlib.Path("/tmp/foo/src.txt")
-    dst = pathlib.Path("/tmp/foo/bar/baz/dst.txt")
-    rel = relativise(src, dst)
-    assert rel == pathlib.Path("bar/baz/dst.txt")
-
-
-def test_relativise_different_parents_shallow():
-    """Different parents for src and dst, but shallow."""
-    src = pathlib.Path("/tmp/foo/bar/src.txt")
-    dst = pathlib.Path("/tmp/foo/baz/dst.txt")
-    rel = relativise(src, dst)
-    assert rel == pathlib.Path("../baz/dst.txt")
-
-
-def test_relativise_different_parents_deep():
-    """Different parents for src and dst, in a deep structure."""
-    src = pathlib.Path("/tmp/foo/bar1/bar2/src.txt")
-    dst = pathlib.Path("/tmp/foo/baz1/baz2/baz3/dst.txt")
-    rel = relativise(src, dst)
-    assert rel == pathlib.Path("../../baz1/baz2/baz3/dst.txt")
-=======
 def test_builder_without_jujuignore(tmp_path):
     """Without a .jujuignore we still have a default set of ignores"""
     build_dir = tmp_path / BUILD_DIRNAME
@@ -1074,4 +1032,45 @@
     assert not ignore.match('hi.txt', is_dir=False)
     assert ignore.match('h\xef.txt', is_dir=False)
     assert not ignore.match('myfile.c', is_dir=False)
->>>>>>> b9c265a3
+
+
+# --- tests for relativise helper
+
+def test_relativise_sameparent():
+    """Two files in the same dir."""
+    src = pathlib.Path("/tmp/foo/bar/src.txt")
+    dst = pathlib.Path("/tmp/foo/bar/dst.txt")
+    rel = relativise(src, dst)
+    assert rel == pathlib.Path("dst.txt")
+
+
+def test_relativise_src_under():
+    """The src is in subdirectory of dst's parent."""
+    src = pathlib.Path("/tmp/foo/bar/baz/src.txt")
+    dst = pathlib.Path("/tmp/foo/dst.txt")
+    rel = relativise(src, dst)
+    assert rel == pathlib.Path("../../dst.txt")
+
+
+def test_relativise_dst_under():
+    """The dst is in subdirectory of src's parent."""
+    src = pathlib.Path("/tmp/foo/src.txt")
+    dst = pathlib.Path("/tmp/foo/bar/baz/dst.txt")
+    rel = relativise(src, dst)
+    assert rel == pathlib.Path("bar/baz/dst.txt")
+
+
+def test_relativise_different_parents_shallow():
+    """Different parents for src and dst, but shallow."""
+    src = pathlib.Path("/tmp/foo/bar/src.txt")
+    dst = pathlib.Path("/tmp/foo/baz/dst.txt")
+    rel = relativise(src, dst)
+    assert rel == pathlib.Path("../baz/dst.txt")
+
+
+def test_relativise_different_parents_deep():
+    """Different parents for src and dst, in a deep structure."""
+    src = pathlib.Path("/tmp/foo/bar1/bar2/src.txt")
+    dst = pathlib.Path("/tmp/foo/baz1/baz2/baz3/dst.txt")
+    rel = relativise(src, dst)
+    assert rel == pathlib.Path("../../baz1/baz2/baz3/dst.txt")