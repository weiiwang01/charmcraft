# Copyright 2023 Canonical Ltd.
#
# Licensed under the Apache License, Version 2.0 (the "License");
# you may not use this file except in compliance with the License.
# You may obtain a copy of the License at
#
# http://www.apache.org/licenses/LICENSE-2.0
#
# Unless required by applicable law or agreed to in writing, software
# distributed under the License is distributed on an "AS IS" BASIS,
# WITHOUT WARRANTIES OR CONDITIONS OF ANY KIND, either express or implied.
# See the License for the specific language governing permissions and
# limitations under the License.
#
# For further info, check https://github.com/canonical/charmcraft

"""Charmcraft project handle config.yaml file."""

import contextlib
import logging
import pathlib
import shutil
from typing import TYPE_CHECKING

import pydantic
import yaml
from craft_cli import CraftError, emit

from charmcraft import const
from charmcraft.format import format_pydantic_errors
from charmcraft.metafiles import read_yaml
from charmcraft.models.config import JujuConfig

if TYPE_CHECKING:
    from charmcraft.models.charmcraft import CharmcraftConfig

logger = logging.getLogger(__name__)


def parse_config_yaml(charm_dir: pathlib.Path, allow_broken=False) -> JujuConfig | None:
    """Parse project's config.yaml.

    :param charm_dir: Directory to read config.yaml from.

    :returns: a JujuConfig object.

    :raises: CraftError if config.yaml is not valid.
    """
    try:
        config = read_yaml(charm_dir / const.JUJU_CONFIG_FILENAME)
    except FileNotFoundError:
        return None
    except OSError as exc:
        raise CraftError(f"Cannot read the {const.JUJU_CONFIG_FILENAME} file: {exc!r}") from exc

<<<<<<< HEAD
    if allow_broken and (not isinstance(config, dict) or not config.get("options")):
        emit.progress(
            "'config.yaml' is not a valid config file.",
            permanent=True,
        )
        emit.debug(f"Ignoring {JUJU_CONFIG_FILENAME}")
        return None

    emit.debug(f"Validating {JUJU_CONFIG_FILENAME}")
=======
    emit.debug(f"Validating {const.JUJU_CONFIG_FILENAME}")
>>>>>>> 60999b9a
    try:
        return JujuConfig.parse_obj(config)
    except pydantic.ValidationError as error:
        if allow_broken:
            emit.progress(
                format_pydantic_errors(error.errors(), file_name=const.JUJU_CONFIG_FILENAME),
                permanent=True,
            )
            emit.debug(f"Ignoring {const.JUJU_CONFIG_FILENAME}")
            return None
        raise


def create_config_yaml(
    basedir: pathlib.Path,
    charmcraft_config: "CharmcraftConfig",
) -> pathlib.Path | None:
    """Create actions.yaml in basedir for given project configuration.

    :param basedir: Directory to create Charm in.
    :param charmcraft_config: Charmcraft configuration object.

    :returns: Path to created config.yaml.
    """
    original_file_path = charmcraft_config.project.dirpath / const.JUJU_CONFIG_FILENAME
    target_file_path = basedir / const.JUJU_CONFIG_FILENAME

    # Copy config.yaml if it exists, otherwise create it from CharmcraftConfig.
    if original_file_path.exists():
        # In the build / test process, the original file may be the same as the target file.
        with contextlib.suppress(shutil.SameFileError):
            shutil.copyfile(original_file_path, target_file_path)
    else:
        if charmcraft_config.config:
            target_file_path.write_text(
                yaml.dump(
                    charmcraft_config.config.dict(
                        include={"options"}, exclude_none=True, by_alias=True
                    )
                )
            )
        else:
            return None

    return target_file_path<|MERGE_RESOLUTION|>--- conflicted
+++ resolved
@@ -53,19 +53,15 @@
     except OSError as exc:
         raise CraftError(f"Cannot read the {const.JUJU_CONFIG_FILENAME} file: {exc!r}") from exc
 
-<<<<<<< HEAD
     if allow_broken and (not isinstance(config, dict) or not config.get("options")):
         emit.progress(
             "'config.yaml' is not a valid config file.",
             permanent=True,
         )
-        emit.debug(f"Ignoring {JUJU_CONFIG_FILENAME}")
+        emit.debug(f"Ignoring {const.JUJU_CONFIG_FILENAME}")
         return None
 
-    emit.debug(f"Validating {JUJU_CONFIG_FILENAME}")
-=======
     emit.debug(f"Validating {const.JUJU_CONFIG_FILENAME}")
->>>>>>> 60999b9a
     try:
         return JujuConfig.parse_obj(config)
     except pydantic.ValidationError as error:
