--- conflicted
+++ resolved
@@ -89,12 +89,8 @@
         # release process, and show status
         store.ReleaseCommand, store.StatusCommand,
         # libraries support
-<<<<<<< HEAD
         store.CreateLibCommand, store.PublishLibCommand, store.FetchLibCommand,
         store.ListLibCommand,
-=======
-        store.CreateLibCommand, store.PublishLibCommand,
->>>>>>> 86d77d9e
     ]),
 ]
 
