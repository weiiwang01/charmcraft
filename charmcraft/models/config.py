--- conflicted
+++ resolved
@@ -15,12 +15,7 @@
 # For further info, check https://github.com/canonical/charmcraft
 
 """Charmcraft Juju Config pydantic model."""
-<<<<<<< HEAD
-
-from typing import Any, Dict, Optional
-=======
 from typing import Annotated, Literal
->>>>>>> 60999b9a
 
 import pydantic
 
@@ -48,24 +43,9 @@
     type: Literal["int"]
     default: pydantic.StrictInt | None = None
 
-<<<<<<< HEAD
-    options: Optional[Dict[str, Dict[str, Any]]]
-
-    @pydantic.validator("options", pre=True)
-    def validate_actions(cls, options):
-        """Verify options section."""
-        if options is None:
-            return None
-        if not isinstance(options, dict):
-            raise ValueError("'options' is not a dictionary")
-        for name, option in options.items():
-            if not isinstance(option, dict):
-                raise ValueError(f"'{name}' is not a dictionary")
-=======
 
 class JujuFloatOption(_BaseJujuOption, frozen=True):
     """A Juju option field containing a floating-point number."""
->>>>>>> 60999b9a
 
     type: Literal["float"]
     default: float | None = None
