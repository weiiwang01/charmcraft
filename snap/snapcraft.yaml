--- conflicted
+++ resolved
@@ -63,15 +63,10 @@
       XDG_CACHE_HOME: $SNAP_USER_COMMON/cache
       # same for config
       XDG_CONFIG_HOME: $SNAP_USER_COMMON/config
-<<<<<<< HEAD
-      # Disable legacy openssl algorithms with cryptography
-      CRYPTOGRAPHY_OPENSSL_NO_LEGACY: 1
-=======
       CRYPTOGRAPHY_OPENSSL_NO_LEGACY: "true"
 
   spread:
     command: bin/spread
->>>>>>> c0b48961
 
 confinement: classic
 
